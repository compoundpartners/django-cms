# -*- coding: utf-8 -*-
<<<<<<< HEAD
__version__ = '3.2.0dev2'
=======
__version__ = '3.1.2post1'
>>>>>>> c105dab4

default_app_config = 'cms.apps.CMSConfig'<|MERGE_RESOLUTION|>--- conflicted
+++ resolved
@@ -1,8 +1,4 @@
 # -*- coding: utf-8 -*-
-<<<<<<< HEAD
-__version__ = '3.2.0dev2'
-=======
-__version__ = '3.1.2post1'
->>>>>>> c105dab4
+__version__ = '3.2.0.dev3'
 
 default_app_config = 'cms.apps.CMSConfig'