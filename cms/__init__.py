# -*- coding: utf-8 -*-

<<<<<<< HEAD
__version__ = '3.3.0.dev3'
=======
__version__ = '3.2.3.dev1'
>>>>>>> 6374f792

default_app_config = 'cms.apps.CMSConfig'<|MERGE_RESOLUTION|>--- conflicted
+++ resolved
@@ -1,9 +1,5 @@
 # -*- coding: utf-8 -*-
 
-<<<<<<< HEAD
-__version__ = '3.3.0.dev3'
-=======
-__version__ = '3.2.3.dev1'
->>>>>>> 6374f792
+__version__ = '3.3.0.dev4'
 
 default_app_config = 'cms.apps.CMSConfig'