--- conflicted
+++ resolved
@@ -28,19 +28,12 @@
     current_site = current_site or Site.objects.get_current()
     return get_languages()[current_site.id][0]['code']
 
-<<<<<<< HEAD
 
 def get_secondary_language(current_site=None):
     """Fetch the other language of the current site settings."""
     current_site = current_site or Site.objects.get_current()
     return get_languages()[current_site.id][1]['code']
 
-=======
-def get_secondary_lanaguage(current_site=None):
-    """Fetch the other language of the current site settings."""
-    current_site = current_site or Site.objects.get_current()
-    return get_languages()[current_site.id][1]['code']
->>>>>>> 1cb8f0d5
 
 @override_settings(
     CMS_TEMPLATES=[
