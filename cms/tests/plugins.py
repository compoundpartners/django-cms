# -*- coding: utf-8 -*-
from __future__ import with_statement
import datetime
import json
import os

from django import http
from django.conf import settings
from django.conf.urls import url
from django.contrib import admin
from django.core import urlresolvers
from django.core.cache import cache
from django.core.exceptions import ValidationError, ImproperlyConfigured
from django.core.files.uploadedfile import SimpleUploadedFile
from django.core.management import call_command
from django.forms.widgets import Media
from django.test.testcases import TestCase
from django.utils import timezone

from cms import api
from cms.constants import PLUGIN_MOVE_ACTION, PLUGIN_COPY_ACTION
from cms.exceptions import PluginAlreadyRegistered, PluginNotRegistered, DontUsePageAttributeWarning
from cms.models import Page, Placeholder
from cms.models.pluginmodel import CMSPlugin
from cms.plugin_base import CMSPluginBase
from cms.plugin_pool import plugin_pool
from cms.sitemaps.cms_sitemap import CMSSitemap
from cms.test_utils.project.pluginapp.plugins.manytomany_rel.models import (
    Article, Section, ArticlePluginModel)
from cms.test_utils.project.pluginapp.plugins.meta.cms_plugins import (
    TestPlugin, TestPlugin2, TestPlugin3, TestPlugin4, TestPlugin5)
from cms.test_utils.project.pluginapp.plugins.validation.cms_plugins import (
    NonExisitngRenderTemplate, NoRender, NoRenderButChildren, DynTemplate)
from cms.test_utils.testcases import (
    CMSTestCase, URL_CMS_PAGE, URL_CMS_PLUGIN_MOVE, URL_CMS_PAGE_ADD,
    URL_CMS_PLUGIN_ADD, URL_CMS_PLUGIN_EDIT, URL_CMS_PAGE_CHANGE,
    URL_CMS_PLUGIN_REMOVE, URL_CMS_PAGE_PUBLISH)
from cms.test_utils.util.fuzzy_int import FuzzyInt
from cms.toolbar.toolbar import CMSToolbar
from cms.utils.conf import get_cms_setting
from cms.utils.copy_plugins import copy_plugins_to
from cms.utils.plugins import get_plugins_for_page, get_plugins

from djangocms_googlemap.models import GoogleMap
from djangocms_inherit.cms_plugins import InheritPagePlaceholderPlugin
from djangocms_file.models import File
from djangocms_inherit.models import InheritPagePlaceholder
from djangocms_link.forms import LinkForm
from djangocms_link.models import Link
from djangocms_picture.models import Picture
from djangocms_text_ckeditor.models import Text
from djangocms_text_ckeditor.utils import plugin_tags_to_id_list, plugin_to_tag


class DumbFixturePlugin(CMSPluginBase):
    model = CMSPlugin
    name = "Dumb Test Plugin. It does nothing."
    render_template = ""
    admin_preview = False
    render_plugin = False

    def render(self, context, instance, placeholder):
        return context


class DumbFixturePluginWithUrls(DumbFixturePlugin):
    name = DumbFixturePlugin.name + " With custom URLs."
    render_plugin = False

    def _test_view(self, request):
        return http.HttpResponse("It works")

    def get_plugin_urls(self):
        return [
            url(r'^testview/$', admin.site.admin_view(self._test_view), name='dumbfixtureplugin'),
        ]
plugin_pool.register_plugin(DumbFixturePluginWithUrls)


class PluginsTestBaseCase(CMSTestCase):
    def setUp(self):
        self.super_user = self._create_user("test", True, True)
        self.slave = self._create_user("slave", True)

        self.FIRST_LANG = settings.LANGUAGES[0][0]
        self.SECOND_LANG = settings.LANGUAGES[1][0]

        self._login_context = self.login_user_context(self.super_user)
        self._login_context.__enter__()

    def tearDown(self):
        self._login_context.__exit__(None, None, None)

    def approve_page(self, page):
        response = self.client.get(URL_CMS_PAGE + "%d/approve/" % page.pk)
        self.assertRedirects(response, URL_CMS_PAGE)
        # reload page
        return self.reload_page(page)

    def get_request(self, *args, **kwargs):
        request = super(PluginsTestBaseCase, self).get_request(*args, **kwargs)
        request.placeholder_media = Media()
        request.toolbar = CMSToolbar(request)
        return request

    def get_response_pk(self, response):
        return int(response.content.decode('utf8').split("/edit-plugin/")[1].split("/")[0])


class PluginsTestCase(PluginsTestBaseCase):
    def _create_text_plugin_on_page(self, page):
        plugin_data = {
            'plugin_type': "TextPlugin",
            'plugin_language': settings.LANGUAGES[0][0],
            'placeholder_id': page.placeholders.get(slot="body").pk,
            'plugin_parent': '',
        }
        response = self.client.post(URL_CMS_PLUGIN_ADD, plugin_data)
        self.assertEqual(CMSPlugin.objects.count(), 1)
        self.assertEqual(response.status_code, 200)
        created_plugin_id = self.get_response_pk(response)
        self.assertEqual(created_plugin_id, CMSPlugin.objects.all()[0].pk)
        return created_plugin_id

    def _edit_text_plugin(self, plugin_id, text):
        edit_url = "%s%s/" % (URL_CMS_PLUGIN_EDIT, plugin_id)
        response = self.client.get(edit_url)
        self.assertEqual(response.status_code, 200)
        data = {
            "body": text
        }
        response = self.client.post(edit_url, data)
        self.assertEqual(response.status_code, 200)
        txt = Text.objects.get(pk=plugin_id)
        return txt

    def test_add_edit_plugin(self):
        """
        Test that you can add a text plugin
        """
        # add a new text plugin
        page_data = self.get_new_page_data()
        self.client.post(URL_CMS_PAGE_ADD, page_data)
        page = Page.objects.all()[0]
        created_plugin_id = self._create_text_plugin_on_page(page)
        # now edit the plugin
        txt = self._edit_text_plugin(created_plugin_id, "Hello World")
        self.assertEqual("Hello World", txt.body)
        # edit body, but click cancel button
        data = {
            "body": "Hello World!!",
            "_cancel": True,
        }
        edit_url = '%s%d/' % (URL_CMS_PLUGIN_EDIT, created_plugin_id)
        response = self.client.post(edit_url, data)
        self.assertEqual(response.status_code, 200)
        txt = Text.objects.all()[0]
        self.assertEqual("Hello World", txt.body)

    def test_plugin_edit_marks_page_dirty(self):
        page_data = self.get_new_page_data()
        response = self.client.post(URL_CMS_PAGE_ADD, page_data)
        self.assertEqual(response.status_code, 302)
        page = Page.objects.all()[0]
        response = self.client.post(URL_CMS_PAGE_PUBLISH % (page.pk, 'en'))
        self.assertEqual(response.status_code, 302)
        created_plugin_id = self._create_text_plugin_on_page(page)
        page = Page.objects.all()[0]
        self.assertEqual(page.is_dirty('en'), True)
        response = self.client.post(URL_CMS_PAGE_PUBLISH % (page.pk, 'en'))
        self.assertEqual(response.status_code, 302)
        page = Page.objects.all()[0]
        self.assertEqual(page.is_dirty('en'), False)
        self._edit_text_plugin(created_plugin_id, "Hello World")
        page = Page.objects.all()[0]
        self.assertEqual(page.is_dirty('en'), True)

    def test_plugin_order(self):
        """
        Test that plugin position is saved after creation
        """
        page_en = api.create_page("PluginOrderPage", "col_two.html", "en",
                                  slug="page1", published=True, in_navigation=True)
        ph_en = page_en.placeholders.get(slot="col_left")

        # We check created objects and objects from the DB to be sure the position value
        # has been saved correctly
        text_plugin_1 = api.add_plugin(ph_en, "TextPlugin", "en", body="I'm the first")
        text_plugin_2 = api.add_plugin(ph_en, "TextPlugin", "en", body="I'm the second")
        db_plugin_1 = CMSPlugin.objects.get(pk=text_plugin_1.pk)
        db_plugin_2 = CMSPlugin.objects.get(pk=text_plugin_2.pk)

        with self.settings(CMS_PERMISSION=False):
            self.assertEqual(text_plugin_1.position, 0)
            self.assertEqual(db_plugin_1.position, 0)
            self.assertEqual(text_plugin_2.position, 1)
            self.assertEqual(db_plugin_2.position, 1)
            ## Finally we render the placeholder to test the actual content
            rendered_placeholder = ph_en.render(self.get_context(page_en.get_absolute_url(), page=page_en), None)
            self.assertEqual(rendered_placeholder, "I'm the firstI'm the second")

    def test_plugin_order_alt(self):
        """
        Test that plugin position is saved after creation
        """
        draft_page = api.create_page("PluginOrderPage", "col_two.html", "en",
                                     slug="page1", published=False, in_navigation=True)
        placeholder = draft_page.placeholders.get(slot="col_left")

        # We check created objects and objects from the DB to be sure the position value
        # has been saved correctly
        text_plugin_2 = api.add_plugin(placeholder, "TextPlugin", "en", body="I'm the second")
        text_plugin_3 = api.add_plugin(placeholder, "TextPlugin", "en", body="I'm the third")
        # Publish to create a 'live' version
        draft_page.publish('en')
        draft_page = draft_page.reload()
        placeholder = draft_page.placeholders.get(slot="col_left")

        # Add a plugin and move it to the first position
        text_plugin_1 = api.add_plugin(placeholder, "TextPlugin", "en", body="I'm the first")
        data = {
            'placeholder_id': placeholder.id,
            'plugin_id': text_plugin_1.id,
            'plugin_parent': '',
            'plugin_language': 'en',
            'plugin_order[]': [text_plugin_1.id, text_plugin_2.id, text_plugin_3.id],
        }
        self.client.post(URL_CMS_PLUGIN_MOVE, data)

        draft_page.publish('en')
        draft_page = draft_page.reload()
        live_page = draft_page.get_public_object()
        placeholder = draft_page.placeholders.get(slot="col_left")
        live_placeholder = live_page.placeholders.get(slot="col_left")

        with self.settings(CMS_PERMISSION=False):
            self.assertEqual(CMSPlugin.objects.get(pk=text_plugin_1.pk).position, 0)
            self.assertEqual(CMSPlugin.objects.get(pk=text_plugin_2.pk).position, 1)
            self.assertEqual(CMSPlugin.objects.get(pk=text_plugin_3.pk).position, 2)

            ## Finally we render the placeholder to test the actual content
            rendered_placeholder = placeholder.render(self.get_context(draft_page.get_absolute_url(), page=draft_page), None)
            self.assertEqual(rendered_placeholder, "I'm the firstI'm the secondI'm the third")
            rendered_live_placeholder = live_placeholder.render(self.get_context(live_page.get_absolute_url(), page=live_page), None)
            self.assertEqual(rendered_live_placeholder, "I'm the firstI'm the secondI'm the third")

    def test_plugin_breadcrumbs(self):
        """
        Test the plugin breadcrumbs order
        """
        draft_page = api.create_page("home", "col_two.html", "en",
                                     slug="page1", published=False, in_navigation=True)
        placeholder = draft_page.placeholders.get(slot="col_left")

        columns = api.add_plugin(placeholder, "MultiColumnPlugin", "en")
        column = api.add_plugin(placeholder, "ColumnPlugin", "en", target=columns, width='10%')
        text_plugin = api.add_plugin(placeholder, "TextPlugin", "en", target=column, body="I'm the second")
        text_breadcrumbs = text_plugin.get_breadcrumb()
        self.assertEqual(len(columns.get_breadcrumb()), 1)
        self.assertEqual(len(column.get_breadcrumb()), 2)
        self.assertEqual(len(text_breadcrumbs), 3)
        self.assertTrue(text_breadcrumbs[0]['title'], columns.get_plugin_class().name)
        self.assertTrue(text_breadcrumbs[1]['title'], column.get_plugin_class().name)
        self.assertTrue(text_breadcrumbs[2]['title'], text_plugin.get_plugin_class().name)
        self.assertTrue('/edit-plugin/%s/'% columns.pk in text_breadcrumbs[0]['url'])
        self.assertTrue('/edit-plugin/%s/'% column.pk, text_breadcrumbs[1]['url'])
        self.assertTrue('/edit-plugin/%s/'% text_plugin.pk, text_breadcrumbs[2]['url'])

    def test_add_cancel_plugin(self):
        """
        Test that you can cancel a new plugin before editing and
        that the plugin is removed.
        """
        # add a new text plugin
        page_data = self.get_new_page_data()
        self.client.post(URL_CMS_PAGE_ADD, page_data)
        page = Page.objects.all()[0]
        plugin_data = {
            'plugin_type': "TextPlugin",
            'plugin_language': settings.LANGUAGES[0][0],
            'placeholder_id': page.placeholders.get(slot="body").pk,
            'plugin_parent': '',
        }
        response = self.client.post(URL_CMS_PLUGIN_ADD, plugin_data)
        self.assertEqual(response.status_code, 200)
        pk = CMSPlugin.objects.all()[0].pk
        expected = {
            "url": "/en/admin/cms/page/edit-plugin/%s/" % pk,
            "breadcrumb": [
                {
                    "url": "/en/admin/cms/page/edit-plugin/%s/" % pk,
                    "title": "Text"
                }
            ],
            'delete': '/en/admin/cms/page/delete-plugin/%s/' % pk
        }
        output = json.loads(response.content.decode('utf8'))
        self.assertEqual(output, expected)
        # now click cancel instead of editing
        response = self.client.get(output['url'])
        self.assertEqual(response.status_code, 200)
        data = {
            "body": "Hello World",
            "_cancel": True,
        }
        response = self.client.post(output['url'], data)
        self.assertEqual(response.status_code, 200)
        self.assertEqual(0, Text.objects.count())

    def test_extract_images_from_text(self):
        page_data = self.get_new_page_data()
        self.client.post(URL_CMS_PAGE_ADD, page_data)
        page = Page.objects.all()[0]
        plugin_data = {
            'plugin_type': "TextPlugin",
            'plugin_language': settings.LANGUAGES[0][0],
            'placeholder_id': page.placeholders.get(slot="body").pk,
            'plugin_parent': '',
        }
        response = self.client.post(URL_CMS_PLUGIN_ADD, plugin_data)
        self.assertEqual(response.status_code, 200)
        # now edit the plugin
        edit_url = URL_CMS_PLUGIN_EDIT + "%s/" % CMSPlugin.objects.all()[0].pk
        response = self.client.get(edit_url)
        self.assertEqual(response.status_code, 200)
        data = {
            "body": """<p><img alt="" src="data:image/jpeg;base64,/9j/4AAQSkZJRgABAQAAAQABAAD/2wBDAAYEBQUFBAYFBQUHBgYHCQ8KCQgICRMNDgsPFhMXFxYTFRUYGyMeGBohGhUVHikfISQlJygnGB0rLismLiMmJyb/2wBDAQYHBwkICRIKChImGRUZJiYmJiYmJiYmJiYmJiYmJiYmJiYmJiYmJiYmJiYmJiYmJiYmJiYmJiYmJiYmJiYmJib/wgARCAHgAooDASIAAhEBAxEB/8QAGwABAAIDAQEAAAAAAAAAAAAAAAMEAQIFBgf/xAAaAQEBAAMBAQAAAAAAAAAAAAAAAQIDBAUG/9oADAMBAAIQAxAAAAH5SAAAAAAAAAAAAAAAAAAAAAAAAAAAAAAAAAAAAAAAAAAAAAAAAAAAAAAAAAAAAAAAAAAAAAAAAAAAAAAAAAAAAAAAAAyMM5MJbOzCivxZ41W+mnZgSgAAAAAAAAAAAAAAAAAAAAAAAAAAAAAAAAZOjZz7frOt1c/jLXqd+zl829HHt1cF29dungxdyuvC53o6Ojp4C5T8n0cDXmAAAAAAAAAAAAAAAAAAAAAAAAAAAAAAA2x6HKY9lct+p51baV0aNK80eN0zvBnjFJlljFUtRnM53Y5tw5XL7XP5PQ5rOPI7wAAABkw2yaNxo2wYAAAAAAAAAAAAAAAAAAAAAAJjo/ROV6z0eLGZtOrkrw2NbjWgsxZNoGbI4L1KzNOzWjSldgzw49DqcvV08vTbXw/VCUDLNha0vX6zq4XS7Wrtry75b9NLGVoVe3lr8nT9waPnsfu+a5fLOpRc0DOGIAAAAAAAAAAAAAAAAAGfRcL6Vv09y9rt6Xn4jzVuNqDeJIoIo9mOMYq5yzUzlM7wR1XjtVLhV4vT4vD3VMZx5XpZJiG30Og7ql3Or0Zs18t0qETbQYJ818ljaqLslDY6G/O2OjXhlY8nkez0cfgtfYchw8ZPA58BAAAAAAAAAAAAAABsdz6l5D3vp+ftFvQ26dZKkW3XYg2hsj01q5TSaOvYlr2rJK00SuXb5qUeXbz43t86TpWOb1KXS0y659YNnRvnSQb4G22hctdTdjBnDJpnOBtGSbeqW7Lz81088/eJqF6Zq8vS9vE4fEPR8pxUEmjVgAAAAAAAAAAAGbtL0uePt+9o9fytKW1bZhJQzrljvBHmtLnOwlylXksKkJc1pV8crXPUuPvhtUrnl+7LtpmelJnTNy330JNnG5naHddtddTbGuTfeLZc403qbTCI9k1Vtd8GuMYSTeDZbEtOQuy8/aOm586a8zuSOfxtX3Vdx+Ldyg46LfVrwAAAAAAAADb6J4L6r183fp2eZ6Pn6094duqGCKBbEEdW49GCrphss14IufsxpDpo35jxHy9LTOmrPW5RtY9NpjL1Ns4XKRjBvmLKT66l3xjQl0F21CXSSJZ48akskKtZNNpr0zviatdJNoj1khy2S7Vt7nPmDZlamobnSm5csdFUlSLndrdo8jU9vXcvinp+a5OUnhc+oAAAABk631j539J9Lgc23yu7jj0zHljFx7NPDNFJa8706DrzcfZx6vY5etUgmiw2Q6765SOKWPPDSWLMvQ3rTz1t2ubt22j2VnGCTXC2ePOF2y0N850s31bTVnEthpqS3JZx1FuNyQ6WedZx9quuG7fGuLju0wW5+au7tS8Ga9Xa25k7pv70t227vR2XoZ5+y9Dbm7Ldpb7tXG5/sY5weNx3OReCIMQAG2sx7r2nn/Qez5XNoXub0aI62YcNkdrt7eJ7PMsSWtapjpa2cih6GoeMpeu8/jnzo54sdsUUseWMeu2LjJZpTTptZh2dkuYjOXMOCfEEbXY0r6ue1its1WEezDPW5HTa7k8E+WuaXWUxHajIfK+j8ZMsGJWMrMBAGWVZJnnbQs+9ZMrKsW5ioZWs1ssun1fL3W/1nMz0suvwkXf4DxMC6wM3KfYyx+k3oJPc8jm87o0spF0+d7XyvVrb2tuPbyY+xRrTFqc41e7Ac3kd2mePo9vjY5wR7aTZrrvrcddpett18ef01ju5PNz991cnAi9FHHnIPR0tHTxsdrQ4+OlHr20998cu/Fqq1Z96etYY2pa26XqnL83Mt4M4mTGcIFmGcIMjLMzBWRQhkDJcmRlmOn2/Od6+nV8v63yWXFqLxAZ9L5r2m7V7WKen7Xk1op6unq6/pa1nyPRzHdp4Nq+YDFrycsvTrcqudGpzKUsnB6lfKcXX0Xb6dXke52Ze3jryWJerkrZuy2c3HWwciTqQHN5HqeZjeTH36rLhRdKBOVi9vMuXr0odeyDoVqvL1T821pLS0uQadsQ5OnATAsYzhjnOMsmSZMkoDOMqzjIyyM52lxnIn9D570rur+Q9d5DPm1F4gNvfeE+i9fN6CnZp+r5q/wA/ted6vpIq1bz99iPyvhJl9H+fcjOOYzlMZ6fR6ebhdrpWezlhm6GnTojsdiHLVy7VbtlOafOFry2LOvKhm4mdWn0aueuhy+1X3YUqvR5uUr0OpXuNel0auNjr2YbNNZYmVbSxjDdUhtRYbufrLF4vpMZxhkxnFgJnOMzNklGTGQGVZxsNsbQznK4zjKz+j896DL06flPQefvn4F4wLP0j5/8ASPR4Z60z0OGrx7PiPI9jsc+DPB2GZbIZfSdr0OHhdOSD0vNmz0tM8I3TrSyZkjls2I2F4/f51tLGm1PXn3d6dvm6cb6arXhsVd2mnnON2mjTuR7Mebmzzs8Yo5dGNBNolfE8Myi0kjx2xRzRzbQr2K/i+qxnGnNjOLGcbDJjmyKZRhlQGdtd5c5ZGWZcb4sXKbsczqbPX89yblOeHgXSMnb+g+O9v7HlwbYg6dHmfOXaPg+5vv0PTWcf0um3qeZprX7nTzU63RSzIrcWaU0WNuQ24Ma3oWbJsVZJl0a8O2OS5WhixNDVrqc9ULlKLXZrs0JqWc3qT6XGOtPrZXgs1bjDrvpJDFNHhvjhlqzdSiY8L1ssMMmMkZxsyZJkyQZyuGw1bSEdn03TuvyVj0kdnkqvt+avA6K9l61adXb/ADUWcPn8BM7aW7Pa+ipWfd8eDk3Iq8N6Tr2Oboi2kt9XLV6O0xVW9McobkOUq2cw1Zlh0xa7aQ2b7VlT60Y7OnjlynTiiry3dNayXNOdvZY3q7VtBrEkmsUdmdYY7jNDthNI5YVjiUNHVY52kXnekxlxdOMbZs1xJrLjbGyskyzltLjZKRO16C4+I9hD2Lhs22ywrR2YFr8+xM9LlWMW3pRcL0fj3FQwPHAz2uL17PqfO6T3fH85a6WueuDa1YmVCW5jG7ab6S6SY0JaitZYir1av68uOOzW5MR13D0juQcfSO5t58egcId2Pk7WdaTj711N+XiXp6cuI60fFrR3o/O1tWz09bzkejf26PPc/RJpjPP0bZZx2Y233mUW1je7qkd+Mp5k0mltv20qdfo2Lr8/2JZLJbda1ZPyrlQk3p15utwVbr1Ibk1W9dGS3VKni/Q+aeNgOMBJGPa+w+OWt+n6/t8oxu1fVOd82hxy+kVvnmsvu6vjGGXqq/ncY5duLlMcujFTY2zpAJtY0smNBs1GzUbNRu0G7QbtBtjAywM4AABkJJoLmPRvPtJl62NpJrvh2n2kqw9HDGr0K2MfM6U1GzeGzNVsJZsV97Z61ejO+eHrU76t7mdHNsdnj9yObUtcpr8vz99J8/gXEAAAAAAAAAAAAAAAAAAAAAAAACTqcvrz0Zdm2Xpz2Y5oxtYysONxFHb2OXnpQY8m1jmSuC/iKXL1bVLrV26/PyOsc7q1oU59mxRWbx3o/DTz6+C+SAAAAAAAAAAAAAAAAAAAAAAAAABJ2OP2Z32JMb5enNPBIwsyxJLdilZb9sbZWGncgIsWKiXYJryyTc2+cbpSwp1OF2ITSjY5ScbzVuo8HAaQAAAAAAAAAAAAAAAAAAAAAAAAANu9wO9Ou5lm+xPnCpZ6ssXJo92aTSuY20nNIZskfQ5N4s5zEdTldrz50MT0jTy/o/AuGnqPHAAAAAAAAAAAAAAAAAAAAAAAAAAAz1OVYmz0+dMvdNdrsms1ZCzZqyrvDnQxZ595MT0tlhtWeQnoqeJls5i3IIpKCczyV2i8HAaAAAAAAAAAAAAAAAAAAAAAAAAAAAGcD01vh9yezG21y6t5IdplPNTkJpItSO3XEmIZDqU47qxTULxvjEZN5/qeMcNTUeOAAAAAAAAAAAAAAAAAAAAAAAAAAAABJ6TzHSnT2dYZb7MuuMM9pK8ib7V91vVMwE0sUZ0LFOQn3q21xpvzWPP87YrvAwGoAAAAAAAAAAAAAAAAAAAAAAAAAAAADO2o7Frh9TH177G2Xdqzg1MptjTZZIs4SzJVmXeetuWvM2uA8zXA80AAAAAAAAAAAAAAAAAAAAAAAAAAAAAADNqrmbPQT8fq33ZGuWzVnUywMtSb7xRpZ59WhPN20L52AAAAAAAAAAAAAAAAAAAAAAAAAAAAAAAAAb9HmJv9JJ5629Lq4pyXdMrV2PQh5ldy36UZwsDUAAAAAAAAAAAAAAAAAAAAAAAAAAAAAAAAAAAzgZYGWAAAAAAAAAAB/8QALxAAAgIBAwMCBQUBAQADAAAAAQIAAxEEEiEQIjEFExQgIzJBMDNAQlBgJENwgP/aAAgBAQABBQL/APVeIEJgoM9mGowqR/xABMSh2iaMxdGs+FWfDpPZxNkKwpGrj14/4ajTM5o0IEGnVZ7QyEhTjZCgMKx6uDXGWOssT/gwMzSaQtKNNtAAgGY6cZGwgQjbCuLAJ2gtgG0RxHEsXH/BaHS7jRUEUqRNuRjMP28BzuWAb6n27G5jeGIZHAMsEaWj9baZtMwf9HRUGx9NSEVBkHsLY3HkqXJTHukAkArqWU7fd3U7qzC1Yd27XHa8sh/RVGaV6RmiaIQaJABpa58KkOlSHRKY+hEbRmNp3EKMP8utdzenUbVRcQjbDkTZtXcbRn3BaAQLVIvxMrZKcYRwBayZ4lmDHlvg/OtLGVabmupQBtELT3JvnuTfBZN+YNsKKY+nQy3RCPpGEath/kem0bm06bV+yZ2DiCwBtRGHbvdIy1s6lWT+q/uDixyuSTk7pbLj81dLNKtOBMYIM3QtMkzM3TM3GZM3TdA83wNO0x6EZbdHLNOywgj/ABKl3P6bRhRjHtlInhj7ZfYqqyge4abN1mSjM2XEqfcg277t2N5IYbY5lxlp+RELSqgQACbpmE9MzmeIfBnI6ZmZmbpum6B5uhVWlmmUy3S4jVsP8L02rdZphtQ4wxwGISxx7kU9qbVmoKqpLOO4Nb99WRP7YzB2h27GMuMcGYMFbGJQYiKsziZ6kzmZ6DOB0/HTPGeczMBm6BoGgacGPWpj6UGPpmEZGH84cn0imBGEzksVyRXF9z3C+1rd+0Wo8AtWO3uR+Qm6YOM8sY/2ucR25UQAQYm6EzPycznoTichx4ZpxkjEOZ46fnpmZm6Bpum6BpwY9KtLNJH07LCpH8vSpvs9PrwucRu8M8yLK3yUGwxTiIQAuxhur3/1RxGfafyWjWdrtD5Xx8q8keZuOPz/AGP2HmDwD2zOYWi/a3APMGMdczMBgMBgaB4GhVWj6ZWlmjj0OsKkfyPS68tUmK3MLDJt7s+3YzsrJYqyxl3fYWxksJu7VYKzvDZGeF475n5X5czMyMA4biZyPwsGQD58TOBjPRvtbBWvG3apnhiIOeogmZmZgaBoGmQYyqZbp0YWaSPQwhUj+IPPo9XH2hnBhYR23S1leE+2WbBLYgOY0zyzGb5vhYmEzMM/KfLjkQeM8EzMPPT8ZzBzD5HgGE8V9N0Y4bOYsPEPheueuYGgaBoGnmFFMfTKY+jj6ZhDWw/g0DNnpyYRmzLWWNYGDEtLSVgMc8M0VuXabuGPU9T0T5fM8dMwQHkefyemen4xBPHVoAZtOSpgG4BZtIjbRA6mZ65mYGgaB4Hm6bp2mNUpj6UGPpSI1TD9bQJus0oKI5VzY5SFVx2kE7puwWfPUKWntRgOh6mHosH6OecZEPgQ+B8ogQwJjpiGJayF73aZ67jFuInvLEdT0BmZmbpum6bpum6ZBjIpD6YGWaUiMhH6fpNeWXKo5RpYefwxG025LDJCkxdO5nw4mzAdCZYhEzD1PURT+gIYDPyJ+em6cwJAiwCATExMTWNsr/RFjRb57ymKwMzAZmbpum6bpvgsikNHpVpdpCIylf0BPSEjZAtYEZmSpZsRK8z2oi4m2bJsjJLK5dXg/IeqmA/oZm6b57pnuGbzMmDysEExBCJiYmtfdd+ruMFjie8095p7rT3p7xnume60rvldk4YajTgrYpU/NWMv6WmFcywiEy5uEBsZKMB6cwLiKs2wrCsZZdVmW14JEPQ/IDM9MzMzMzMJmfkHWk5UQQQTExNXd7NP8iq3ErsmczX1j59KM26AAVucS3Bg5jzQUcBJsj1wCAQiERhGEvrlghh+bMVXaLpnMGknw0NENJmye3NhmD8tB5EEEEWarUJQttjWv/J0zRGmr+w/N6cubKOEOJcMxPurU2WqmFxMRlzGWVLulqLtaGNLBmaheXh+RK3eVensYmlqSbQJjE2me3mGqPTPb52EtYozsjLNsx0BwynIEE3Kku9QChmLt/Kp81eNV9jefl9KQlgdqMytHmcT02vLgRhM4JjCA7TlSjQxo5Ev5lo61aS2yU6OtIqTbNsxNpmDNsFYltMtQiOhEtVSbVAe0TExxthSU2bJ7qAWalzGJaEfzKfvpJE1f2Hz8vpCznDEQjIfM09ftUg4nlbIJbatQb1Og2HX04b1CqHXIY+sEN5aEw02WRNBKtNXXFHODAmIAIFntnAr4KgTZmKO4/tOF3un/larKWJgNyWG2bY64ghWFZthExCP5dX3UzXfafPyCelL2mPnJxPTahbqra9oNYZM4ltoE1Pqenpmu1tmpf5Kq7LDXpSJVSghXFiiBIsFJNzVYY1BQAIK+djmFO3AMevbFXdPbPuDPstytbDaRzYAU/AGSV2sYQDMckdGEP8AKp+6nxrj2fKnLemgbW24yYT26MFKvfaG4KNZ6tTUNRrL7m6jmV6K5pXpaUe8EIgJiKu4jdelaopG56OGqTi9QFr3Mqp3lZt72TaG8MkrB3WRU3KOIBiNxEhwrcSw5nkRo3Qxv5VPmo4muPHy0DNmiwKzDmXMEpb1u8rb6jq7I1tjfJXW9jUemSsVJKVY2Ov1iu6nSrwRixcfEExVBCZW9SEGpXFWl8f/ACHdu/ufBxjHYTsexZXxbcuLDyj8qQVS0BkExmLCMQ9TH/kqMlPKfbrTz8ujGbNMpWs56eqNjSfJXW1jaf0wT6da2lvbq7yUxZYmL60xVoPD5LNxa6H26yQLlBioWRWHs6btZWzqNwELiM20FuN0uz7ZfsK4pvlajA8c7ONhXuPEbmH5DLP5A5g4lc8JqTl/l9OXvrHZzMz1hznoASdPoC0rRKktsgXK7MzSrhk/cvE/umEYp3ahSyVHer42OPoV8NYiAqgj7gw5BtwTtzvXdYWF2cr/AFYg2t+2e1yMRfuCxxmoznoehjRzz/BEWqwyrS2PDoWj6e1OlQzGTKV5lhwlhy3y+lpzjtJxCZrbPc1M0+keyU010jdwgYxlZLvtrpXutr+pQ29sDb9lmo4Y9yDOKW+H1FrbXucIjsrBbw8tPbqG9ylHba9gsVbDXM2ZZ/qo3eWyzcNDjbZPwuCZzgww9DLDgfwVUs2n0iVzHQxQrC2pXlaissuUTk6xsKflHn0xMK0YzWXe3SiM50ukCRehrLMol9e8V+c7GUZH7d7jsPeO3dVa1U7laxMlbEYs5C+7lLMWBHQsPZEqIVnNbLYd6q7NX9xZyLc7UfuM4hMz2gwnkmHoYYxxLGz/AAVUs2koWtAOD0I6XORPazAcqMTWt82nXdZok2pYY74hrS1UqVBtjDilBtUdzTwEH1bkzXSZjeoY7GG4sx3X9613fTfg2Nk2MdynayWbQTi13zGOCzbgHZamLe7yYxCvY525mcTOZzCTPMx0MMZwI90Zif11UmabRM8+Box8B7VoHaOhj8DcxlteUo3Kcd7YC6psv8vpq5trVfbu4JQ5rWVjcSMyuvmoZgGWUblXJrcYY/dgJd/a3uhaO3aXJLMdpbtZ+CwILYnuHJcmByAzduTM9rHMzPz0ImBDDiEie4ojXrG1Aj3kxnJ/VAzKdKzz4FMLosNVWqRBkmXutlWcQdLLFWAGw21lDUQUvQ1W7QZqnwlhy3y+nPtt0p3JamSa8BV4NfaiZgH02HJ+8HtJVbN64Niyy4Rr13NesOoXb8SIdUJ8UJ8SJ8SJ8SJ8QJ8QJ8QJ8TPiRPiRPiFnvrPfWfErPiVh1Sw6tYdYIdZG1TQ3sZ7jTcfnxAIFmybIUhUzEVCZp6QJXiZ6LF8/iOJv2gs9ksqwulPI5DfSfVLlFG2a+z50Yq2h9QxE1dbB7a3i21ifFVhfjlQH1BQF9TxD6niH1LhvUjD6g0OueHWWQ6qww6iye889x5vab2m4zJmTMzMzMzMyZuM3GbjNxmTM/qiAQCYmIFm2e2IahKgFixTMwQQQQywhRjdK27lQPXg0225zqE36ZvqUscJq33P84OIl9iz42yHWWQ6mww2uZvaZP+OIggHQQCYmJiYmJyIlgPQGLBC4WPazROXQcX17YjfRtq92lbT7dZHtqCs1r4Vzlv8AVXynjog6ATExOIYYyxbSsVsxWhuz0VcqjbbKsEYBW76UobFGwq1bbTZ2H1CzJ/1l8p46J1AhmJtm3o6AwV7TjipOB91fjVVSiyZ+r6mOxP29Wpdc7pqn2pe+5/8AWWV+BBBBBM4ACgKmZiYz0PJWvJtxmgSzsaohkxuRlNNytzgW6VC1ZvI9uwDdrreP9dfNfQQdFHCT87jCTgniw4iRAS13D0mahARpsiZKv6goKU+Kv2XQWVVdyWtsXUPuf/XHmscCfmDozZiDC4j+Lu0PmKO1f3NQv09PzLG5tTtDTUYenSntLe2oYe26mt9dZiH/AGdKcovkcuYeCDFG6Zw2cKnc7Hc1nESJybxk6Ru0n62drjstUBq8Gt+21KsbdQdlepfc3+zo258TwfM5MSVnkGOSpsbv/tqDkrwtP3Wndd+1aD9QqWrH1Gps7b13SslHmtv+kef9qptr+RBPyngZCVeQcjj3FOBaZV5oGGLYsar36a270eP964IrbdOXrtfA1T73/wBvStur/Bn4HhzFbE+1l/bZSFccflW77f3dM+Jq1CW5yofa/wBjqSrOdjeoWw8/7mifaxwOojT8WH6YP0yTtc/+cNPFnmVHMtG5KiwFoGwHtGVlj4r1D7m/3EOGRt6FoIsY934J7QT7bnvTulPg/bSeCvNRyEw4XM5WM3brLeP97TWYhixY0MzE5QnLDAYdreYkz2E8Ke0ENN2Ze2wWtub/AHgcFHyoMEbzF4g+6HmNyoOVzhge1DFOCDy7cau3J/4CtsStoOvlTDPBPjwfIHj8jk5l92Ixyf8AgUaI2R+IOOgn4/GehghMuuxGYk/8HS8U8dD82YzgSy7MJz/woOJVbAwPzZjWCPdCxP8AxK2MIuogvWe6sNojXRrTCxP/ANb/AP/EACoRAAIBAwMCBgIDAQAAAAAAAAECAAMEERASMRMgISIwQEFRUFIUMkJg/9oACAEDAQE/Af8Amy6iCop/CvXAhuHjVXMOZkiUqxEVt34EnEqVS0AzMQ68GUX/AANepnyiY7cwyj2AE8RLV25i2ajmCgg+J0U+obamY1kPiNausKkc+0qvtXTPcZbJnx0xmUrQt4tFoqvHoFFbmPaKeI9s6zGPY1juaE9+My1okiLZfZlOgqeq9FH5j2f6xqLrz6zHAzM/Mz3BSZSo/Jlr4exxmPbo0ezI/rGpMvPp1zhcQzmZ0VC3ES0PzFtPuCkqzEtzhvUNRV5MNxTHzBXWCosDA8dmAY1ujRrL9Y1vUX4mMd9w3mh0SmXOBKdmF/tAEXibhqYpwYjZHeWAhroI14g4lS6Z+ITnTMzNxi3NRYl5+wguEM3rNwmdHpI/MqWf6xkK89tQ5Y6U6ZcxFFMYhOdVbspPiB5vE6ghrgRq7Q1WM3GN2DtGodp1GnVf7nWf7lO4P+oyLUEqJsbGrHAmYBkyku3uU6tUVOY9+f8AMa5qt8xbir9z+S0/ktBcwVVMyDCNMetbt4S8Hm1q/wBDpRT57MTExo9yiypdFuISTz2ZmZunUgqnmLc5nWi1M9o9GgDiXZ82twcJpTWYgWAQsBHuUWNeE8RqzGYg0C5myEa4mIIDA0UxPEerbjyy7Pn1ujwNLU5XWtc48FjVGbmYmNRPmAzwh7swQSl/XUeiBkxRtWVzlzrXOX0orsSVK6JKlwzzmY7siZ8ZmM2ZnsOgiDJijAxqO7fN8DyhT8uZUOFh8Tq5y0QjOTHui3gJzoO7MzM6Z1zM6CU6bNxKVHb4nTExB2bhGbQDMoW2DltLtsLjU8RhMTEx2YM2tNrfU6b/AFOlU+p0qn1OlU+p03+p03+p02+p0n+p0XPxBauYtmP9GLQRfiDTEFFz8Q0HmCITibjM51p0mqcSjbhOdbpstjsekrT+OJ/HWdBZ0UnTX6m0TA9hTXecCU6KpqyK0rW2PEQjGgBPEpWZJ80VAnGtRtqxzk593Z6Z7KtuGgtmJlKktMeHbePgY95aHx1DHPZjtJwMytU3vn3lqfNpibfRu6mFx72k21op9InErVN7e+oPuSD0bqptXHv7epsaL6DNtGZVfe2fwFrU3DHbnW7rf5H4Gm5Q5lNw4z2lgOZWuvhZz+CpVmpxLtDzBWQ/MNdBHvP1j1Wfn8l//8QALBEAAQMCBAUDBQEBAAAAAAAAAQACEQMEEBIgMRMhMEBRFEFQIjJCUmFwYP/aAAgBAgEBPwH/AJttNztkaDwiCN/hKdsXboWzAm0WBABQqlIOCqUyw/AtBcYCpUQzdF0KShorszN+Bt6eUZipnTGD9kd+/o087kcAPdAabmpAj4Ci3IxNE4RplXDszu/Y3M6F/EBqJVWtGyPf2zfqlNGEYFwG6dcBOu42Tq7nKetKzKewtm/Qm4OeGCSql3+qdVc7dc8R2kqVPSpCGgYPeGhVKhedBHRlT27BLkAiYCuHzy1HFtJz9kyz/ZC3pj2RoU/C9O1elYUbTwnUHNRaR2I0UBLxhVdyT3ZjjKlSt9ky1e7dU7Vrd0AApUqcIULKnUgU61Xpk+iQOsNFqJfhXfhOAYTsmWj3Jlm0fchTaFmTjCzcpTqizppU88Z0OEhPEO6o0Wg5E4XnJ2EKjazzcmsDVKnD25J3ML8SERBUFNnAa6339jbiGYV353qnbveqVu1mE4BCVHNQVB2USFlTWQoQ1OMCU92Z09GFChDbQEwQ1OmOSZatbzK2wOiFChQoQHQfVa3dVrjPyHQhAdBu6aVKJU6JCzNWdvlcVnlcan5XGp+VxqflcVnlcRnlcRnlcVnlGvTHujdsCdeH8QnXFRyOuNI/utlZzV6r+L1Lkbl6471xX+Vnd5UlT2EaNvioQP8AuI/wr//EADsQAAIBAwIEAwYFAgUEAwAAAAABEQIhMRJBECJRYQMgcTAyQEJQgRNSYJGxYqEjcoCSwQQzgtGi4fD/2gAIAQEABj8C/wBfVzBMEQY/R0YZ3JSwSjuYJ4R+hpZg07ml2Ypqh7didN9zXTOjc5sMU/MjOB/lf9j7Cq/QssVjEo/MvzF3TTXTv1Nap5kKun50aW+SrYdTfulPiW73JomO41gpatGT+PgcGPqWDBAk1y79ixzSnmlk2oqX9x+Hq966LV8+49VPvorop5qM+hTXeUbDpXzGm1ifaY4XJ4Y4YLFjBj6XAnwlJP0LxpLK2z3RZaa12NVELxKco/Hp9/8ALSKqKelUiqpc6XeC0v8AqkrphWeRqq8WQuotP3LezuY9ngtwx9Ili37E0+7uamuUnUtL/sfheI7dep+ItsLsUeN4Vmt+pzUcrz1HTVeirDWxosoUXJ8NcjzT0Y/6iKsMq1XOUh+xuRxgRn2V+FvoyQmRVTcmiXS/lkm+l7F6Yor26FMQ9N+5qdUraR0TKd12H+E+84Qr0zj1HmaXNi9h81SewoWDBqdyfaP4K30OTAnldifDafU1/K8lVMynmr/0OnQnG+7Pw663G1tiaVzK6gbVTneegn8rclNW76MssCZ6kbee/m/uStzP2MO5Hkn2918epLVFkqa9zVEVLJyzD+TqPwcKm69B0Uv7s/Epami57nM10E/eSyjMOT0OSqGbcI9oiy2FzW7FiehPUUsUQthXO3DBP0uIk5f9rOV3J0zWspn+HbV/8RNVR4nhlLdcVfyNVc0D02W5qn1Ha6xwvwnUZO459hBAxM/9D7j6lj3uGmfQ0mnhcTWDPtrfFSf8o5nPdHK+b+RQ/eyhpb4JpWqc9hwtycyTk1eG4kzeeEvhd+zT6ErJ6kEPJm6GzBkfB1IXCOHQgle2sviEcrh9D8tRz0rUVKm05KZmVZsaoZq68Ls6H/I/bwNSKLwKok9TuRBDI888I+Btwx8Chcp1LrS1uaWr9To1iCrujPw+l+S3myW8+Z43qRn4DHt1FzuPVekmlSWs6SMDXksX+icp09DPkvfhZ+2t7Xrwiq6NH9xszHCEi9uFl9Ejd+yyXXDPtLF/Yos5LovdHcyTsdEW+Nz7Jxim3tsmfJjyX42RHnRkvScjMX6ErYVhfSH+Z4+Jh8Z86Fcuv2JpyZPU1v4SyLmeGfZR5ruatkaq3f6JdFnwuKncSXmt7PlpbJ8SqD3T3THlSESsey53A6fBv3NVTlv6JJudGZ4VeK/t8BjSu5fmZaOGOGDHC/Gitb3JWDlx5tNWCZk5bF3Px2PZXXClblNHCOM1OCJPeMmfJy0nPVPZHLRfySe6dCb/ALE5fY5mh0tGrEDKZXpwVSF3MF/piMnXhNXu0GpGpcJbPel9jMU9PLyUtnPVL7GBrg3BKFT9+F4bLlkmNzg1R/8AZOJFX0Ku9/uVFVPS52H4dWNh0k78Y+koui08Liqw3cyOaoQ6aHrq7DdVb9PJCuTVyLuJNa33LWp7EbCWSpdBL5iB9mXuJzcicH/Aqn12JThFnw6EdegqsvDKn2wPZFVMFXKN1XLrlZKO/wBJRek5MGCqvoiF4dKZfxY9Dmrqf38mnw6XU+xPjV+qRp8KlUr+SatyrqVW2Eydh1NW3Ja9Cf7HiUvMkGofLLL5gVj7FSd5I3Q3uhVK3qeIvzJVopl2ZX0NX2FUvmRTWTFztwj6TgxHCpPe3l00Uup9jV/1FX/jSafDpVKOnBUIqPUhuw3UuUSeKkOmV2OZe6U+N1syKoxZnP7sXNLqjozw8KzyWcolE+INqmZKqMl/lKPE68tR3TE/zHieH1GmyNix68J+gL2PLxoo+/GEpNXiuF0RFCVKKlT6GqMZKqModLyV1vayKWvRlHhrCRX4f/6CJsaul0asrcbnmRUo2Pw/Eyt+w8roPwaqZ/L6FF+dO39Q4rVLWaSH1yVc8rrkVKb/AAvQem6gqU03K1nc9epSujJeJPuY2Gf5X8Xahl+UtWXpn0422Lr2CNuNb6WXCauWk5ab9TuzVG8F9x298pjsVeNQhrGRraRU5p2KPEfy59BN0zG5oTlJjpV6OhzP1LVTTiOhQ1XfCZFS5qUUVKZWDbqqu5+PS5q+ZCaiB+D/ALCHqXfUK7/c0bO5FMtu2TS4+7Kl9ySrYmeD+JhK4m71eSMVF1c05G6fYyW4VXvhEUqWaqr1cGKHkVJK+U0vP8Ca9BVbDtKqZFHUhshq1VJV4X7Crj1KGqua5TTVRdWqRoiejIphT/JR4tP/AHI/cp5SM9kx6VO8SNuhKrpSUumnmXQTS0+pEd5Ze1ifm/jg7/sZuVb8Ff4lJHfr5rGqnI+pPnXk/wASnUjlpS9OEWPxKlZY7isUwvdHGEQ/muV9nYW5V4fez6F/eTuU1JxUUyoY7cy3J3TwL1KK04qW5ccb3IezsavleR6VCgorMU099yJ+/UtirbhT85lk8LkbcMea3wFkTXZEaBVUu3fyydCxceke3sMceg9ieg21diT2GuxoI6FNSwWwypbZRVa+R1fMhQK8tcJW39zJAhPoNzkTkibbD4XPQ9PZZ+B6LhzM5VxptFS8mRbmpK3DszXSy+fYLhsJL9zVuNvoajUtkaqXeClkrdDuKKxXJkyQZ8mTJkyZMmTJkyZMmTJnyZM/Ay8+y6GrhfJp2ZQNEeeUJNmUJybFyEO47q/CJM+XJkyZMmfoly3sLksY+wugqk8irSvSKNi/ss8cmTP1Ox38ty1hzwVdI2StjTUNTaocD/QkMlcIp4tMQqXuaH9hmmvfBpexq2ZH6DwYPeJfCILmqnYR6CqFpwyjqXyjNvr8EkuyL2Rbjd7kLrw1EdWadyNmOoaFSynxKXjI2tyPr+p8MliE87kLBUyJwffi6W+FPi05RLxUONtj/LgdNSLfWk/KqeGrfYQkssVHBKMj9RvfUISXQprpyLuyyKvDH1EyZ5ahr67HCRFvlsfyS+kkzdncpH6mkjoyClfKaf2P8w5NNRV4bNLxt9bjjPFP8txf1XMD7wT0KdhPpwXWCPleCegofdDWKkaXlCq/c0sfVEfW0J+Wo+xVe7qKid3SU0vYa7cJnY708KVNjWiafuVUu5/VQOpZ+uxwtxR9imrqN9inpAvEbzUJpko+w5NdGCRPZkrDHUjWtyV9djyUlIvtwd8i5uxUhPg4zsOeEMVS/YurDoeGQ/r0i6rihEdxrgmV0txqRGeF2atjS2aHbuOhkbHdEfX44o+5UvudmR0PVHNcjrwjhKyjudGQ1+hk+EdTUhNYJ3O4mQXGW3NU3RH6EQ0ST0JR2fCf3IIfCN+D/Q0jXk/lcIJ4XO/6Knhbhf8A0t//xAAsEAEAAgICAgEDAwQDAQEAAAABABEhMUFREGFxIIGRQFChMGCxwdHw8eGA/9oACAEBAAE/If8A9VUy0e1KmYyCbg/shCgucNUVHIgPTOIZli/Ur8GLUbIj/YgXCVlEoLJTYzxU4Dp9weQNsy5W+RN6KxhgHXKY6wrcwBp1CrHwyhUZPHzEcf2EiojoEA/xKjFpX+UuJ153hOyWVOxVt/xMZ3DWWR5qE28etnc95nA4ZUFRV9+Jgb+4RzBix7Q3cPKpfRyeduf2CFtEQgl+A9sboC77IABXhDSMwm4j/N8SuKd9t36/+y1OjFZeal74iLpjZAFexI0rGxOV9wN16PSZ3RcHUJC3RtgSlhcZMQzFH+pT1PantT1Mp6/cCDpCtX+JrmHuWuAcm/l8Tq74vIzWHtCsxSr8trHtUd1Yw6wN5mCnYlf9+01qXC8M24MAKtF09GmmrgwdHJbmXg5W1Hssl+Yb7YIcM2/o6SNxN6M1DKFnGKlEO0RCMxHkPbBftakIaBUp3muzMvUBy2iz2L+JkFy58vUKxcnln/ietof+GCdAbSrJQwpNWjuYrPdZeOYcNnDD4uP08+kwq8yrhrzpiXgJXbiZvh2Tb6gXROJhwBYWRih3Ns0hPyh4lI9E4PwhjOrJsYr9nxxDJUEoJl9hBv7quPcTCxbgce0AW6WcP/qWGqt9CwzwAmK4rILtO0Fbbq4oZzDt9TVR/wCSS7jo5cEdVF9FmmASmFCy6Dd9ynBVTlOCP0AsyFYjGEQQMXXjMN1Mm2eZxGXcBrC9RyO51qFkzbg7g/IF3OpMUMwnInDRTJ+yIRHoK9xm0B3zMrYCrfiIxutXj1KYNvG4aQQ0pwIkdi7iHfDHHq5iSygT/k4jzYrQGFEhtVFrKlIB9rwlwUMhkOCa4z3e4egYImAwt4FeHJ9CmIbLM6EcEI3/ADiUt999y7D1PyvqaayMws44irLIcx877loHDFeOIKHGEkEHjAZuCcTFyjjYifsNRSURauiKwr8ojsC4dw4G8CugZSwFs4gFtv7g9cy41HI/gWZH8JxOYbNTDC/+uYlXSkLqk5gTEQp5ZaW4VaupxLDVmLmSgOFMpkWJTllZcvB4kZg3E4ibwgBqUwjdfi5b/vEXZyZhGj7JtXda3DhwyQFufmyhaXDfA3m5WEzh/iVt1qXYAheSaG5weGl+E+greycKQjBNZ+vUNBAHRfMOK7NXNojy0xiN7gu5sp/incybGya+dQUgGmjMFpmI3xzEhz4H81lSugv/AHMtlvIWuYqVC9qlg+wDmWZdEBlii8Sy8cOo6vat1EDcukEzOtKuIU58Jl94LjmmsS01TX8SlTgrD1DCtnPme09P8JaVhQ0zAyym0MiZsnqpSoYLRTYvtCWFbfiHaKbYMTGGCOktv0wliFGHgEkhO4nFEFuiNamwP1ahiUw+Bl9yJ9z4lAwnR1KNmCCxjQ20HCoW85ylPxK2KMBlfzDuBLZmpwBdHX/E1WGqc+gjRnQcB/ti6VXPydynXa4uj4l52nGTMIz1gaMbSiuHBBg0wS86YXkrEVHbFxlqL3KXBpHEsfu83MLDIl3pfcxTleVRCgXy5jRg1st1Ms6dkLekdzYIJymO2HmfcSnt3cVwsMxIaSxEXxzLUxLqp24h9QEA5nHTQEY0nCTZH6isUY7CuIYKp8BE2qEM0SKtWZbKB5kR1IyOUYxtgrU0Yq1V5lFEpzBRU5I8SlmhTDNjNYtiFMxtjuEww7hViakI1+g6hyfhmZR7dSi9g5O4Cc0/EsC+cjBrq4uVgKnQw16jsmjm5iEsPEKohSVwQBcjcaRjTBm7rqVwLWXUTMqZLSrkjFFg7W7l5SpSFzSLhhBJ4/v8JIJrwAq0Th5sj9IbBC9kr85NMJQrrl4OguNQdCte5SL9pqFYLMe1v8wwU69y96LixYt5Utt0xQF1Hm7qprOQ8C4oMLH0HqNNruJyESUfCTYfCuZSJQfyM1E0xwaj/HSDai2TKWgs8pFmT2Z5nQY8bzAwo5hwidCWDCW8pqjC0tmVdy8zpLgwz8FXl8bQbU4uFwmlm5hE/QUz3Ccp+I1ga9Oyara0ZXr2x0G+0SUWjcpLPasyvSrJeZmsu+4q/EFQ4i6jGKOfoKH0FCnfEbWvmOGxuNjOZr+CowhzFnLLdXE4cPcMF1iNP9PcDTBun+YDJzAQl7i8xtSpROfvKmBhnVHcwLyicGuo7DF/tExp+UtLqXNIU5+kQJoxA1OPmiJqJsYRP6tTi8zMUdMpGoOouxfUyYXtqFGnIhGz0uX4oYk8UqkdRrCLMqEaIni/SOL6UXM/zLxKsxipbJ3KdT3BxmDYv4i6cQ5JGbmbw1AtzucyuoFwZit4gaErwxtjNWF0zE4MKdp+8uXANMxUD2z/AAZLPIJKQkgtMHxMZPAtXLKNmf01J9x0nD+ZrN+9xzcNMLKKsb+EqTdZ9y5TITLv/syifiZzFDS6lKqoRnwL4WPgxirxjLl+BjnMf5im24XM1CH1CijMBNOI9mAtEZcoSl38wTRUt8GHCYR0/wBEU1Awn/FDlVOEx82eH5wq7h7yvcAzOHl4y9Q/oZMOkj9oi0D3MwL7JgI7NMFBwDD6lVvbMyli2Pcy3/yQtdQT4MemXjiLcESJGP0KPBcuXL8XLiImPWUcS/iW8xmTRmngYQfMJMy4H9b2vz4T8MA4J6iXrtHo85w4MyDeIpqzHTkitfXUPcqUp8wf9hNzJ0wVpp/JFds4TkRwQrBkIA1HVJ4DxcXjAOJwUq8H6B4iL8KyvirwMX4PDjxQfQjMiosYDLNRiq27/UJXRK6puY4DE+vXIBYPuesdxlQEHptdkwxxtKe1o8GRPVKvpM75cOJW+Zj5GEbZmwVOxRJyynUFL4l3mKlEq4mYQ8V+/wA6xFDeZu4adseXF/H6U+nFTxAYVU2+qh+Zjw5PtTkFPZLZbcJzO8SoepBXnoSplqEHOGoYcylKVMGLw+EK+MJqh6Jqre2VMQvol0thzPS/iVZb+IksULzCjFLxHUaXHUz1K2knpFkplcwgTT43jnCPbCwv30R4jYX9XvJyBmWjb9RAF5lRiODgnhHzMFp8ErtprwqYbEY5IaeIWO/HGMgiMcquPirfmRTp+WUYo9ErxuCu2kKjguXOARYdA9QzOf4jORF3zNI2mZjHWw7lZsm5aNk0vMMWjc7vEupyHoz+OBMAa/zGrZe/1RUDxaleIO9tTf8AViG6jsG/Udih9zmsQOgyYPJBn5ljOoJdcmocy1SquKRgWAjHHhDjs5mXxCvuOJrXURyg7VbMu9x5tvE5Y3ywQIvqWI4nuKckbvEZpQG1hYV8UuapjqZytky7in4jKbTO4DkrS0ocYIk+bVYjK/CUaivRkgsgdXDvXgMZr/T1A865qM5K+o2IWSyLG4xbikwaqbuDrtg8DySydVsYNYZigd3BEr1wvbcPhnvxb3PuKePzPxian3hpjf8AMWgxV11L3/RHuwB7hvD6xPVu1Mx7zqAsxwTMV+WbXKG7hkEhQoLdUMITN8NTaLFvdTKCmcEUTCXmehAynbyOO5Re+TqBkX0wGAoZnBlUPO5qUIZIFcw8JJggz+kIH1OEdyO/pNL3AEjZksRyZleDxqfFm/qVkcls/ixKDnDwcRby+QqhXQStEb737RQvbr+IN1HhUrU/GEmcRuDMbLbZZhwFE5lvRFcQn3xAbuyQW1EcTQdmcOZVYxQ+UQ/HFTJ0O/QTVQ26viDsPQ3G5W+WFMu1aEJxwiLcyqNvJUsIb1csdGbvqEsBhEos0yxcdjhLMnMqdpkDEhh/SHmvImhXEfBfrBU5ic1fBl12o693ZhmmtzZh6NT+TT6HqxYjuOBlOvllyKGwz90ojcVtWH+JRMIVEXDu46depo4waRx0ly9dS4sdCIDrZLBvGz1O5imowX/gQouKempcJSjJcr3B2gUCFRzQzEVMc3cbcDmk0XAP8zMdn+J/qD3OYzVvmN9iD2QsVmCxQfzMTuKhHiClU3OJRlYj48/0ZD6sMYxbX6q2UwtAjPyErGGUw3B9FQI48CdAmVP8sPh5EOa9khRa3OqATK0wCQkc0UlQUNrm6WgEfDMF9kKhixTMnTTHXcXTnh468Ahrm2kVzEMv+Z0wRorZ7RQN0OYzv4gbrH4lALkb4lrs+Tr7QOiyq+a5iie4JqdNZPeIWw4j3GMex1LuYVZHNwZnexWfmUgvGjBubILUMQvWJUWMM3+s/pkIfQHCAFTsmFl79VgauDSyeril0yyR1/GUeCGkJ4JXq4tzOCdY2xKGdPccHRxMBZQtPuaohrWpns8TuXFdBs+e4AcsMzWlL1FXNmLj0GXi/kh8rwCY4wK1xB4RDT12QC24UPKgLszaBCElrTFQb57p/wAzKJOTNeyJT0cHP3iOBycUaSOVasTldyeL2EAwyL6lOLSqVmszJdDP2RjeytnWZTKcvxM7Gq/aYY2GmYQ3xniFZqGfwx4cRvTx9Iu/Q6gmzf2meNfcIY35JkKHeUeoqaLgXCoOBgl1mXL9SWfzB0tE+R8RONxrERYOjxW/75mL3s2w5DivqI4gKCOKXwgJANMRb+QkiYode5XuYrPUOc1meSIvIH5kG4aE5UwYOB6RH/QBG7LCOGFcVLQ4SJTm1vygpuQ4mRWIl3BtxlV3iBhy1uBEEYFDpO5c0+Nwi+zdP/kuVDVmAqIZISleDMzAIs/zMgWPXG0jC75Gtwdq70lg2y8xNA+yK5ejAsVurJVpsyRKrdS2Zv4uPLHL9R/QqVKh68oQDvWY8RIaiqzw9MvsPaC7WWX+pNkKDdMRBit+k2CVFHERXfxE6w/ywC6VCJ7tEB3iNWL1UMsixcrMeOe2YTtVHzHbTorBbWy/zLG+J1OXorUfiJhfMOMWAhWSYC9QYs6tOXZGtUHbeI++49PqAzLqG8Rkyaz8kRdUrwaEsO2yrHwjQd7HKQZA5LY3ASnrszKRlcSfmWwGcp/EIZ2Vb+IqFinAICqUpnOJu9telxZE+FxMjj3ViJalNOp8BiD21bLWsCYuSI38zlHyiMy/j6z6iV4qbAlmFFvcdCCJ4kbxHmvO4J3WI/BG5bhepx3f1OYlHdmIV4Kie0wmsxcpgvUXwPcfDROItJCqGy2JUxKVMCxlmfmC0MDLuAwzmjCTaISS35iCJXBtACSPz6grU2o1bXMCWFYyIYscZUQLGf8A0zGHN2AwLAdGfzCy3E6lLnRYgig1vUHFNYcQrlqYheuFaXCrkdvsQsoaRu5julNtYiNgvBeopytlre5a6NepdG22pQT7y1Qe8+00iJu2Df0lqVK+o8EXpmJnw/LNsPkmzo4iuescwRDqHP21BemUioCzmBdz0y4B7H10Q3qVAam4WgzcT7RULaVieoNLiEq36sYug4uLVXfUDQR82GX987e47rAr4uIrTJkrfgAinaAixiqHHMemmvcVyEWLxLUvEodm3pEX9xLM1ic8S3zI4eomRlOpQHMZjHCckslo/CWHzUMWfmFqxQPhR1MgPsg3nHRjmO8QGUQFVBaD5iDcBBtTSM2D9FSoEqVE+hFiVawGrke4G0PUNoTxAqURzULq8g8hepbGW4RsIl26IgfjYUK3CQEBUWL9VDmbJQmTuXtFBMVQXVxEinmNwYZh3mI0TrE3uqLrqA4AcdwyxtqOkoujVu0uugCNzLTMKpipeb3JtRMZFjcaNkQEvEepMGkWNfAIKPGGTvCqqQ6kGKrC7I/M9CPUlLWC4ziM64jXgi0Kcy/J4CH0lHguJY4jNBcFBuKJjN58MYu4dTlibmYK6dEem6ckwE3UrTp/xD9xkS4WOSYQ4e5gbZjv6gW4jYnB2R7mCjxmD4RRgOI07Kd+4qMUvfELQVuoCvQczgJ44mO/HaiuZykRDEye9PY8L3T2S3ct3Ldy3ct3PdPZPZPZPZPdLdy2X/RIQ+M4SeJWKceFgR95SrVyjwX0t/jqXTxaJgHGYcPDLDsPU4FQh56o1EjRi5L/AKCLE0sFO4s347tJU2p7pb+zbS/xhB4STxssFtxgXED4lHA8vtAqxwZha5m44loWOSEEc3ki1NusrQ0ytbBCuHqDwpZP7uGCGfBWIjCKSopBfEXqYJsgCzE7YifywVq2Pk3KM3HZaDE5+7wWdHKFkRb15qZj9GZAzslqP3gOECBBiBmABRmWGoKg2fCYSjWXhiWWPRFNjBGzn2aHJ7VDO6bik2c4OIGNdTkr4ZpgGmAVY4GI+yJZP7vtNcEEwgrxQA3M82zQCGunbOARAJZqmBosH+2VvVSvie6FHgxAOL7QCM3RlFHMS3POGWg6Nsx+8jEbYwjeC3cffkjn931TWGSHdw1mXLtoPbnXcxkQDFr5WUhmdR04mwicCn8SuDV0SlstLhy7qK37QWV1idTGIeL4iiVwx9zmlOdoxVhztiN3ELKaOJfZ/eHQlxIajwnFTKWqGCYgFBgqfIFQFKcOVhTtuAKbQqohl3WamJfBMMmKEILsovvDMu3g/iDRZ5xLaeyB+QljNceogEqn5hAtZzNytT1HzIrb/ecDMvQ8DYDmalzM/YRFQ21OD15cx2+7hNvSaJk2RkjDmmwE2vebgA3raYyVlsiB5RF7i4JDbUAthN+krA6QOYF5g7FZhiROTmZxtGUZS9fvVUzBIGQjk2rqKgSqzAKwtLhYbWOpgIXbeoDTjNiDaGcL9zS9kqJ+XfEV2vLNRyNxFFtygq3pBEL3syKKnUXE+Q4nS/qLe9Tsy5I7X+9XCXSwucAm09EoK9VFRjqozK6qxMg0VPUVUGLor4mIYpfe5jHlb7luTVw7iNyljAMeiaxrOTOv4SIXYMQj1TNRUi8YSrjEgsKLfzD+YJap+9mGZJx4YpBtXMfczETjeyAS9Yte5egaO9R6dbfmVEac/eOYTQkX0RqIJs3cwdVUGbOIr2OuoAwVTEsMVQaFuSWcykxhzAvTe4rW/vmVaY0o5lVDB1NYLtq2DycxSERB19oCDbAlNKNYQcDX+YG6ys+pZdw7jRerPtBGj1Kc4SiG/sRmj56TVyZcychCbh1L+nH77RRZr8Av5mFavE+BupeNukd+VGDNK4YOHWM/MqKdyTYMqz9pVC4rJXECn3JihBY+8PrdnpjZysRW6aQpb5aeorbkmUOY5f365dmdSmpW479CHHxBmS9NkT21RKE9CdMdJPC4leORKyBzxHXwZU9GWcIzAbGmfmE4adLzMDV7l4dS8eP39rCUkupmnwzKj1DZY4mw/wC1BnQwsuOWmk2RFhlDsFPUC4xyitDeGAvlK6MO5QOoJkxB5uExsi/7BsVOKK4rl7hrpcRwU+ZqHOwyl1b2TZRyVFXo8y8P8JsUzWJOZeNtNblLGOEpXHuY4YrL/YVbKiOUd6l2nbcyfclVjr+SaVfOJV48a9TdoHB4hh/hCPRMM6MI2zAtTFyf7DGpRiWRV2dzOGtTSz/0j+Dv/mPfPJ37nv8A9E/7fU9CYbnK4j4ERZ/sVlAwL5jXxNf6mqzjh6i1/siN3Ac6nQznP7IGpyso3Gc1LeSd2BwxGpsH+zrZb/dH/9oADAMBAAIAAwAAABDzzzzzzzzzzzzzzzzzzzzzzzzzzzzzzzzzzzzzzzzzzzzzzzzzzzzzzzzzzzzzzzzzzzzzzzzzzzzzzzzzzzzzzzzzD4ocPzzzzzzzzzzzzzzzzzzzzzzzzzzzzzzzzzw35q1vKKfzzzzzzzzzzzzzzzzzzzzzzzzzzzzzzzzza3860wVr7zzzzjDnDzzzzzzzzzzzzzzzzzzzzzzhhYdAZM4OZ3zwSUSAgWEkjTzzzzzzzzzzzzzzzzzxvp1bIA9gU7QGy4KseOcdP42kzzzzzzzzzzzzzzzzyHJiXur1SzWtv+zdY6ePuAuV8KmnDzzzzzzzzzzzwa34nxZlTr2I9acFiUMYBoSnWyieu/gnjzzzzzzzzzFUDhecj3oB5QQNli9YYJ6j8eDkkwjOeuqQnzzzzzhU1nFtyvNnhqtVs/zq4jKZJIFad94R1RGkr49Hzzyig/SuWCBdnlkgCe4/80cIwwSSdL/7GQ1P06LpuLzxKJ4O9xziB4xaSmbIWFr4Oh2Fdenf/JWB+dZH8MfzwPi/yjVVWJ3yxJ31V/i7MORW0KqhcSWJe62EJFUXzyDsF45h0MEQboj9DmGaw4YTpO1dQQ6buNgm/EjvLzzx52o1IYDRRjsOaTJHYmccv6lxcQnaTPEUpGpZEvzhEyNJ/T1ssYVQAVHSIz8Um9DE8/NiSdoNmMPmjuHwk1j1r30vCV8500Y+dktHDcEsVdxLGVmn22EQooBzxJBuofwL2RojUMXtOWLkU4FmKWaBk9BcaRyoPWvXzzw6wiCqSAJ14ywxxzyxyxzzzE9jh9xmbPGLADrCvzzzzzzzzzzzzzzzzzzzzzzzzzwN0dN/6mUxqg/55zzzzzzzzzzzzzzzzzzzzzzzzzzxLy1CubKopCecFnzzzzzzzzzzzzzzzzzzzzzzzzzzyN4R57YZYYyryxzzzzzzzzzzzzzzzzzzzzzzzzzzzwsr5+Kbeo96wpjzzzzzzzzzzzzzzzzzzzzzzzzzzzzwKV/IccN5LaXzzzzzzzzzzzzzzzzzzzzzzzzzzzzzySsqP7bf/oLHzzzzzzzzzzzzzzzzzzzzzzzzzzzzzwHufJOZSLvVzzzzzzzzzzzzzzzzzzzzzzzzzzzzzzzwJAsov/v6Hzzzzzzzzzzzzzzzzzzzzzzzzzzzzzzzzxb/AB5Vwc88888888888888888888888888888888888scs8888888888//xAAjEQEBAQACAgICAwEBAAAAAAABABEhMRBBIFEwQFBhcWCR/9oACAEDAQE/EP8Am+9bpmEev4NQNbhzmY8XAracrFlMYBp/AkdZzDrwgHdjeLJMvZMIfgz9kocLuZ+7/JSc+CVI68qYLnOBfdPBFZ6yT3uu5n8H6n+lA9zwllttt9eDcngSwvRBF4I+ZGC53jc3mkrg/oridFn1bbLbkeFII2EjHPhzdW/MXfh0C96meFmfl34rn2ZjzPENuxvU1wXCSRcQ2y+D4H4EcEvT5cspLhZ+L/cTu3E44tdwuHEo3tC8zrCwXCRz8d8d+dDxQZFSzdgNVvl4CXdEXau5iu3z0B9S2AOrDEdrjeMbQjPhnMJMMN1f2WHdwXJLdg32S47gSLVg1tnHjl0wmbv+wpn/AJXu4bphPdj7tGE4SHKk8Hx302ADiCg5l8sOG3ZJuk2se5k/cRxK6bsmX7Yby/D7zPkRCnTA6Y+2w68ERycnJk89FnU5EZl34qOPhhNUHgy2uYbNTuAcbZx8YcXbBsYmTPgIPwK5bEvlZ4CXUGGeA23btwZyymHMFnGR1WWWZPhyOznmNwZBiQl5tnNukz4EfMmaJkD54z7jvLMMtSvcJds3GHNxRgMn7Q2znJPS662UnEzqeIz5ySThuWWLMwQWec8EHjLdpjzywjuybthKHLC+yc5eByPB3zB24AxI2zMmLY5zPjXY07fQnzdMzCD5ZBMAR4Wu87kGuRgXCLzOYcEauZzzdkyQ8QgyjpAMeri8+E8xlmfAunEgBYc2YRZZ46n6Wr7SLDO7XZ6PhcLQYh6C9MkqtYLI8z3zdW22+H28F8NlmKtWHN0y1+yy23H4knLTg8IsPCIAYfBBVZILf2j18uOp1tPVp6t/a39rb38ZD2v71/Yj7Vp7R1p3nEWEtJ9CCNRmkAaktxIRKS+z5W4cR+jmDOD5IV25t2PcwcB6g4H0X9FhZ+U7kCANzXxsJiSJhHiSTuDWDPEuKjy740G1/wBsRVtkHd34TeGC0ObNnViBz57PHCf3MEXLOpcAR5AdeSCJl6mb0/cwywcxcDv4eK9v7uC2hsO/hAKzO/vf7E9Pw8Z7f3+AemzmnnfiCL1O6/fHLlXfx+kePZfwOJRkfAAidU7tqrX+Cd46g/S5InfsPQluX8l//8QAJBEAAwABBAMBAAMBAQAAAAAAAAERIRAgMUEwUFFAYXGhYIH/2gAIAQIBAT8Q/wCahwwy0GESejSbcRGeCF2TIpCHCGjM+RBP0SBdeR0CnBcyUTT4HlCGfUP0Dg30CYv6F8JRS8CMWOTbCEIT83McIZWdCTbIOEM7EhKaIrJzsnghPxqq+WdonYv9CWNkJFVImy+KfgkDDaThEUYQhohRKWRFJh23RMv4IZ8lm+S+WPAhgzrCbiEYDsBu3kYvHVqJWVbZ4oM/okRyWgNeByQbZaJ6GUonvo1eRIZCCWlIII+lWkM73kUTH99CU1pk4E91KKKxbHtesRELBWJtHKqFrCRBlBjUX0JTal0Q6iC+WFcDwd+DoC5kNvpyC1e5+B8wWwSQxQii9YIJEngFlwMjkYBKECR4IYlRGhXyIo0ZMMcLBdHGi0fhRti1znw6ILI2hzwNtnFjMvBlmo9whI+CKltKwQeDmlR/0UQJlgrcg+CDQliLC8q97cLgSCWiZuIfJJsIgeDfw5Q3QZIok2wORjopDANtxobN2NQY1UJGWr2XR6pEiFrNHhUc1mVSiEdlY8IycHhif6M3/g2/qUXPIlpMN/gymliFhaqEFqyNusS5igJo9l0X2SP5EgeqVpEhCs65M7xYokQ3mDuHKqLSXAu0yOkTBQoLAgQlFpCDEeRN1lKUej0TPJDL1W1kkbFxQnoSsszMtGXkUXZHsl2T6H8Ih00y+Ar0P4g/kJ9DkBxWRsEkbGby9Y2RrRKiUSS41/oZ2by2couQPqQwN/Y2Bs5Dd2V9K/NKKNKNJlYTT4LrI6huuvRi/WudONjnKGMS29/s70Y/TPnRk9MxeJ/vXz1Lxkt9Tg5tvXpGqJ3YlNMv0c7RfpSlfs//xAAsEAEAAgICAgEDAwQDAQEAAAABABEhMUFRYXGBEJGhILHBMFDR8GDh8UCA/9oACAEBAAE/EP8A9U0wZqswQsHELA8+IlNyMHMzhmIZCa/4PemvEcMS8syDWjjU737YIJHtgVgO6qVICUdbiFhY7qAtb4gPHzDVcOI4gRpx/wAERAFrLcEeSPkVeSvzDrWAtBR8xGnccOHJ3HKgCyaEv/fvM4jw/fzCjTYIF3fF6+IDsQaCZJciznTnzBthOknPXuAKFp9LxFo7gYCNkpUMwKpP+BEztZfN98R/bbQtb5lAoCjXAzUtYxCCg4o3sE2RwI732oz2uqlKFYMg37Lu8bPMvKMixZHS9018XGxyrfnk+ar37jCy2DRTNuml+Y6y3jmbOLeoiVNrfwnmE2u4VtlsGc3l1CFAho4mRNf8BYgtdTz3YTNtBRWfiXGBQ7eTSnj7RBFbI4C+qdX6YUjY2Q10LoRsP8S9MEbGEzW3KNmHHMahgBdfBq6xeKSa/ErYpyAKDn56uUuWVBNYtc6bYVaAAMcndFR4GWtorRTlPMBmju3KrKv8Q3rAuLDDKLTgeDm4Q7FTdjEFeIKf6dLxB9KCaT4n/kRPf2ontEROP7ezE8IH6JkOGWg0wa0nXUIkVQtG8eXtqCpNDkAZs6awkIgddGyKKGqHDfCdzDy0oBtOwrv4lUIaqNIN1TkL5jEQC6AjobvkwUZdEaJVGb7wlj7lOEiNtFtPI1iEnI0KKyX3gmloMFd3nuuNRGnQmfx/3MVWkGReCEKUrUW36Fu/oAuAjAM34mSKQoAUVdwXUpZ3HMAV7PMUIilvBkmHKu0mgGLwZ1Du1y0ya8TUw9RE2f2ovrtjo7UWlH3hYrXFT0nXkjgb6aB8nXmCIA3e+l36u91UxERYilkV0Jb74iPG1drtY1Qqr11CvUjoFvNXC23d4NEcMoHQwWUU2JfGoH1AMqvDZmsswTOLRl0cGC3Wag9VgayjthL9QYWi+FvqCagEkAtlvrmY81aRQHXkglJbQFHow9QLVaYUUSKv1g7SL4lW4DKlKzh5LTnPMEkcAQr3B8LqC1aH8xcAcXqpasZGLitF58cxBw3iaCAssMi7nFMziTcaIPRLJaiPo+OaijCV/ZgtxKJr8TD8C1tJ/vUZsNwpd8RqiXHPLY8PMHYGpb6kurP9zC10w2De62jA+yM9irOHwieqQrZ5jWFTOGRaVVOOhzFLRgVkLkMp6wbqVVGsK3z6Hde+ozUo2KWML57ouFs4pbQiZtoHDUaeitbArMShVIlB/wBPMRIlchTh8RK0clxFQF8B3MMtysRHn9CFAsp7C4feE2jm6mDgyVt/7JQK0Jd40wXE2rO7tmRTdXpmLFfIC74hG5q+EXIOWyBDkXvUFQwGbOINYyq/czBsloajFZg93MFRuVaBTMZVcy2+wiDSQ8SvOf2QQrtgusASlTCimcgG0ZkcPYBWffxzMj+wl02r3nHiWUsGi3V2Gk8xST1trZG94un8QisypCRabM3WHrEUxEkwVcjMAXQaTEGooGA2IbZZlSvYXhe735l6VKgUW00OrmV4NlkKx2XB0Gwahw3fHMzyWszUrLXplWpbEoJniNNcH/URvmqdTCt5ZnA7jv6bhYFDzBRrTN1DENrTfE5LS6hgt1k54cQrVt8OWDkvpixQDIxVc4hUKvThqzcGkKFMu87T5iZIK2OR7my8DX5i2C1hRqAJWSiXMHpLQ1smPB9xA9RRHuPZnEY5i1Vzfwygbl2giSLFW2kUyJ/YUZvmG21Boz7qAZsbwXybxKV6o8JeTpgvFGVfTWq4WARfLgWte3+sC/VmgqtZp3TC+Riiq9ZColcOu5R5pKusOWrs7z8zECllkFbKa4q15jAPAlCwF41nnMXS8wQObayucFREnIhALtM/iA3OkYs2y2OLWMW84xqEjeOCYP8AM4DwOTqo6gs46iqlxDCaRRCh5lwvHUpDl9oNs4W8epUK3kNPb+I2C0JRUQMJe0cg4zBrousChXmDUwpnQfjnEoWtSDLTwPWK8RETA1Qr3nVU3CizsJtU5h1MOJrb2VECGlTistTFK3m5llRtqr1FdKA74hYB3DPaxLZiBlzC9HEcqZLueaLW4DtjhgYOm6NaL4qJqVjuSImz/wC1xeWoohFOkuAjdezq4vhyn8r3czLgrPKg34j1qrm7GV+b7+0qx6CgC45KyYuF3wKRHDbsumuoFASghxG7pxVXaMOduKAHGxT8/BLRGtNh2FYrpLfMdrBJAg1jg4qMCKLOgzSpvXMCooVeGjutN6fUMqIf5A+Y4mUijFPiWszZXeNjDRkVAUuMv8QStZsdxGzLUCBciU9IiK04gpZxmolOEpZx1BCSio0p/wBIUqA0tbprP41G3OocjAZzqEBgIWqFZo5hoqMIaEstut79TiBw0CC518Qq9hxVppxXnNRakBAuhOPcoxKtQa9MBYGj10xuurS6PUNKG2WCUE4NbIuDd9aZreAruJFBMWLOGPd5lk5EmQeYvReZUb3Mu42MzPVx1DKwBmA/xRNEMYUkI/TkRP8A6gssCR8kAvA/EpIL5HI8mF11ZMK5E6lmlupx8cY4uF93ABFxT0pEvhWErfhfC88EGSIyVG6crD437hSLTCHktMX9qOoaWWwKkYVNjyfaHNUiozEO1rf/AJLMF03vHN9l/NzLpwUgLxKvGKYJgGAA01Tr1BOaNOHF5w69RoV6LMRNWd8XLQ35Ypaxj4mIRAhjLnuWCCvcFc8zAiYkUHDDZOypidtM3j0zjFzDWOf2l5WWtAyc/MKnP62qat5xzFtAM60uFrj4gEVIEKB8guDbhF6CtN5xmFVTFm1jn9txqGdJ8aJZYVQlUwjSJltTmGZKXVkrQx4Ud9JCSmK7u69RHbI8sz5BinCQCk3HMrmlaF1L2bK9cwtxkaYtJ1FMHtz8y2swTma4vcozcfWCM2AzCFDMQWCjuEZpz4jZ/wDOZSrTKYIxpBlZI9VdoJ7jEG1a4de4S8CgBq11DOdskDOTOw4dQNjhllNKF2tc6YNgciF5Jk7mCanQgc48ftKOt5Fqd2d9eING/F12fD6u/mZ1qALwtWV5lb1tVVCK6O7a8R/AUbos+P5im1VhttzKFR7rwYhlEg8DB5rYxoRwrkgwxmO8N8QrBXs0PE5VtlWnqNYBFJYF46qahNmUVeX1xKJ2XTdU8G6lXJSBQl6QOyLCwsXh9XyRjhW7Dk8Zl9FYOGIg0aWO6mplBZfIws/FNy9h1FYTggoYNNH7xb9pjlWIUEDC5qBzUlUuIInQJu4KnDInJKKe0jJoOpYPYdRYt7JpRivBMeyiMm5TzFOYbB1VwimmZUWGkB5itWILYmMU58Snr/40I5anC7U08yqaiQhAi7GF7Ireh0Fn+3BbACigrwPUEMZQtWqTGAlG+bzaUnDX+1MGqdOumTxcTMysOD4ajtcCsjQde5pOyLcLpxFIqzYyPmPFU230wcLlk4SV1c9pxEF0vid794yw1KD6wE5h01E2WquYxWDkjqEwkMNuKjO5G9D/ANj0AFBVPPqZFh141liOQEp+wxRltgbznN+YlaCzu8khEVKU0b9wyQeGMzMEO39o8jU75gmRSU+GYxMCUf3gL5DfDE26PUqNi2RkupzTKWLWyCI0xibBfzAFapiBfaXWMQ3G4MpYLLAcp113D0M40fVxVuPe5YbnUEmRCCKTmKfEsqLXiNZJtBP/AIHPLwlMNDowAczVUFAyLTMq3AVL1pHp6jW2yn0krk49wJ6iGaUMlPwvqGVzIyMJ5YmACzDgqKZS7M/4mXZqRmitky4fJB6AM+4IU7bqOygWu5fmU4JdZiVH5g0kxkUNwqpYajyN6OIkNBMCOiw5OyYmgdPJHkShtAAl0C8XnmUgpd5Dh8RsEt2OKiS0HDTD18zEsUW1wyjm2jAaS7TebztjIV88pm9obDsgCuGKZcvjGIXomjhsY0hkPvBQAau37ShwuGYWL5tgypTqGbhkrEegKnlHkE8uIhjV1ZfiYDFa0lyAiHJM1U08xNWZfEKh7jjFo3dRCsyqswMU4gvOZQyEdWMwTAzLii4k1Y22Y8RykT+qy1gGI7YAXEkug37wkTjzCzR5qBPChQR4IECI0ODq4icNENHa/tFvRUCGuqIVWzApLx6AXAyjWjGL7JV0Q5dQimHMSZalZc3gjMIrYytJcEuDfuXByNL3MCfGdym64dyumKdcRqJV5WSjApiZkATFs/JLqWKUa0wM+g3yKiFPco4ZYhzrx3KRQXm+4ZEOl61GRuc00xxYy+YG8K9RShXRNWDz3OWXtyxlpABNArcDZYXMMERa2YL8z8sSfovMmp6ZgmnbuCpoPOIttvlAhpr3AarLNstSo3KxTMhmW7dTUGDovULbglK5lgWw5qWy5BxxH0crmON/0TcIY2jJCb0BdYEwlj4PugR3C4Q6ZYIEhb6BAnpqXlHdbuXWqqqwjj/qMhW1TWGmpSJOsooCdV2sAHsdsKLkOo2s+owoR2xgtuCCCH6LksKuDDKEXyRREjEBzzKPiFKtpOSZWLeWVgI1q8P3l5B5u4G1SSkophelZwumXYWwMi39paqqviBYeo7lf/igKs8ZhMBUYsB4IfSNeNTK4lgxqLaAta65YsWLLixfoxAUj4lfm13maQe4Ipydkt6w+ZQFZvmZELsggtUZlu2JS1foZQkAu6wslNPU9whoZiYqNx3Q/oCkOWU5q5hENGjkiYLwDnwy+hemz3CSELC7vv3BsCPTeXWeIotYACxDsI2WQut+0GofKo5bmFjU3FS4YEzC6BzZ9Iww5jNSwZmLcLwkEBLeGW5gDmC5gNMYYKFh8kcFFeYdYdE7aCarSMzCQzNAeIQXOQNxu6IrivvLGh+C+X7xY/rIQ+gpq4Bo4AAT7mKkXxN0kWughQvzNxeiQ8MO6a1dEZTZSgBYzCyQLKVOP1eboceRwIbF2N+PtA2k5Jhjun5f4IWvdSModQcTl2Vx9oVXAMd8ygmZpnC9BQxA6hbqDbEPOPoUdqwjJKg+ukcRUzDX0iQnMq2x4mL4Z2p2M8kbQLYalOZuOI95yYZxqVsgsE+8CoYTLKwj8QgkNvdvNdEQIqbV5Y/0CH9I3AgQjqV4PUYOo9QZlFJkZqEx3X6SKCzTxKwKtGOHL7BDbgyw/wAkcWbL+EEdKdg6aj17sNz5nJUTRWZnvY5lykySw1MOpkSFS1BDiEgi2Khp+qYkqVMXU439pRMnS6JgyZb2nzCCpiVZb4cR1E5qW9seAs7CUNjHNIO5Ypxp7iiyTH5IYY1FwO8RRUBtZPPR5ifMQ6HRGP6H6kCG/pz+k+lQQIECEPKytwesqHELEszmCkef1OwLwlzrVbS4Upc9oFrw1xw2bGP3SOUbGjl3thYUIQBxAbIGnMy9QKVoIiKxuWmWDKFAUSYoQ2Y+g/QkHoXlK+8DBNnc/wDUPC6edWbwPemDGFvOIiMlPNzPKo6ySjA64RsEUIISsi53UUNNY/OIaGlMOTZFvfHl1NlLTi9y2pJuO/CAZxGi+GZxpEZQEhdxUxaVifbf6Wp/Q16DmNfa0b+r9GMfqEr9Pz9T6B9TqBAjriMK3AOoArzZPyP1UgEMkwGQyTNXDkaY0aAdc/mGFrugNQ8GJd3ywU9RT7yPcr3g6Zjir4iNKmTtpmT9ZRWEDGMdW5iWsy0pziNgZXQbZni/HVng5i/LV6noiiukHRiJK5B0ZuUgRrg+8NAVqriokCBnHHnNVKs5JoziC/B/KU9EWqC2+Oe6zDGDS8t08WSxCoEpvELpEAFUNn3iVoUgVZz+bgvjcGy4zTb3Sr9wOE08Mthgnc2pMMUN26SVKKHRrxHGOHkgqTv390T94K54Ilf0j6H0PrUIEqG/oELfQCKgN4lsZCamhFCZ+x/SbI4Nq4xQoNOZeUPVJYmVcjmGWlHHK6hBqmutrL+YNOzEqoV+3qHkFJhjdNVH4DeWPT0c3LZkeYgDfmBND7y6l74YhtUpZdy5unxvvCtYcdH3c/iXkY3C/LmX0cGgC1CXnDZlb/1HJlXYZjqaqJdfEfK5wXq5WUtsGBjj9sw9mDYBirxn7ypIGGh1iIgjni7ebK7gZgYNUq6p81BiaSNpZrAdZh1QAUeIAAKHwefcsdBWm+ODxzAAu3dWNOH+Jiqpb4XZFdrCxXA2S/c8UG04iSkWltpA1LWCHWpmNRKfq/qIH6w+hAgWwmiVuVzCuamCmU0woiAT7zc+f0my8wiBOxmiA6slxWRsnZNNErfSZYt0fE4TNGa8zIaPkQS6HEsrBlIIhAPMxBHLQ7PMrMvS33me37wPS+8qmUp1HtYJQA7H987+CZBFtS/uYPLUW7gyWw0YV9x4AFlq/wD2c8F0d357lIVwcFB0X3e4J4gl95dkBGzjK0cnA1/MPaucDq6/EagirkVvtrEGrw0tFvfPWPEGh7LIjOM4xNeLQVR8GpZE3BayNNc5P/JRsumEG2RNVuqjdRfzGivhma1he1eILAviOSAu34nZmedse8wWYD4FIbx7CoiEFdX1DMVSoRnszC3sZcxmONsijknjgKxKofqx+hA+hK/WQg+gYg5nMouHHMtjWo4xtWmO0/prTmKljXdXAgP8lTNVvQJTERGwvd47hwHMOkvV/FRtFJKaYgsu0AIYo8BkHyzRxtwDqIrFXlhCD1nSlfggVR9Wv1HP3qA3tLz/AAMfe/mCFTLQALVV/iZGMTgPApMtrbrFV0xahScjVYgUGJYW9w6XY7jNX/rNiDquWt5TyRAqZbi28x/yqjsXG9VTNPlATRpfMFGLJFq7Jut7iq/xNxoLYa9ykpmnNjhTv1GfE7Foj3q8xvExsqjeumXEKTI0L3xECzzdgZL4Q9P5ZVXcOujN1xTh11GLo5wZFj6xGxYoqx1edVAxhgCFZsfmDNLkV38wAXfRruO0ylWouS0tZlUZ5e4MpwICkNmoDHKUMnilgyhYxjGP0IED61Kz9ScwgXBAYFwlIN46gtmKJyjc2kuP6an5l5MjY5IkpbO7J8xg/SMwMS35GsEE9wNlNcEcrpqMOQV2M39KZUPtnYryvB5Zix2bU9NHWLiOFRY9iyxqi+xGq8eIFs2FZw1MfCJDkrP5mZkBzpvV+IXxYC9rb/hKcWeMjWCGMmLNBbNO4iowUlXfMoxWRqwciQWdgPUjlmqqAFovP4Y3cYKFsjQHjefUNAjLYSVjPMSGOKwOvnuFbojUZzwP3jfORdiGCoS4AAFhRVeQjCmyIbAOc6qUIoOSY188EVRHSjR+HJ8ymC6hdBsU9zjSLOrSUcpFuuGvxUZUBrSDGItYF13NpY7wH+YFcW7HY9wyMch7JokcXGqU9IRHvcte9E3YNwFwsfq/QgQ+tfqP0BG+NRMXxKCzBl8w6lULuC9XM3+6Y/pEiGzcqDw7jETwJdyWvG5fyt4xTd/xDcIEISiuGL7ejywnQcAD/XBGflfCPWdvtjK6OR1/v7ytK0aPHExNVJXbnMMjLAclZ+0piqRVudVKSBwODDpmo3kINYv3GNvAH2GMnUH0QpKeLOtkN2SwyHl2qHmaIZF5fGvmEnSodqq2PXqWEWcJwKXvqAmwoaarg7NGIaAalbOW7/iXIwjaGsp5igZQpKJneJpAczl9Y7O5WPpw0OBj23Ls8oUWw9AzxmFsCcshheS6mNagBg8p0VcJVAUFpWu89la7lYkta2Sv2NyiVzdELuYEBQvBmmB5NljobLiVD0pvgQ6yHaaYTubKRMJzBwWkBvRiNCybiH6GCI/VjD6CH6K/RzBcEGIECtymKAlZUL+YRaGu65gMZGvibhdfqB1i8hODrlRSbAlpXHMN2EtM3gP5g/RqDEFrDmFpX43qZ4KUOXtef+og6poW7Vh95YUtRSs8JCz7oOVl/wAfEvc1NsqHGOYh25C8wor7XAFDQ8Gx8sxAbZyXZsiUoGl8zeD8QRADIOLNHz3Bbo95oKT4uCKPIDjYfaXhH2MFOROqlv7QsZGXr9mHqE1DWU5bxCIohqZHiv3h4EFczg6Rj3AyaKKfgGY25cYxOmxvm/M1Zccol44BtImtNSKE3db3DN/TaHTm+Hx/MW5kbFHoDAIWQHCAXTBTv4YO63xpC56xASBsLCkq/wAfmZhQAXbT7V9oxghQHYrDAWQXbjYiWDffTlmdeT2eLlFlsIbCCwUoiLvUdCyhqmUKUFFTUq7alIqFhP4jNxj9CH0PrUCVcqUw7TJ7gln9jgtm2scvxLw31VLZIQNvCk3eyW1vohx6o1Wbgmx5HIxq7MaYyXf6TLBFwuoXdgbIgdUIvWK8tTIwW00fvcNy2C2cmLwcTgQZW/khGEIorY6Or1ct4FaYCtnmOmdHC77zC+i5bMb+IesVTvDzAscW1iHZ6cS3Q6bKi097lgJiWrN2/mBgGkHJaL4ijgq7qxhfJEMhWm8u/iPzs0G3nl3uZJhcmNlemFSz4ikTL3mBip5TIoeGE5Vee1dPZMNOt6w65FyVGlSqF4UieIDEcMrtCc5pG5lWHgCaXmyOWhFUWayV1XcrWfIC65Fyx44h3haDlhFvRFEaSmCuxoxguMq0hhG3BRu8RROWDYpVgVQXAhuWR2mPtUAVCCisugrviPdji2ASrb3coIIosZVvPuMqMgAbdQY4NtUjdeSo9hgs34lgwOj1Mhpq7nMK45itoKJuzHiXPbGou363F+oPoE9QIECH0CGHNoCEzQHKB6IjHD1BqgiC+9EoKPP7PhlYIbEGRmwt6rIEG1ffZD3fDDq4KINcSxe39LGZtj6aDqUTa2UYQpScNQwg3sUfxuN1HWjyvEeEebH2TvzGW6OdRIlqMxosuvX8w1154PcdNQ0RpnKeg3LgAqHPTzL6Am1BWa9sZgViDpYjHouYcHazzAKVgunslydGB1RckxIHWimGDY5Crm9wOSVht8dx3EKUbDDRAYKAuASxVww4oMZIp89kZg6ABRxZ2JF6CiYfY1ncZDMBjwvM53UMqUhKigvMIQ4ASg8Zqucx/CNhBLdNYdlagWUBlNb1tJUeZdVSUqu5i6YLGacM7PEZ10sjVaC8Hjf2i28tKXsU24uV5S1O4uDb+BqFUUABUFozKrzsWGceW9QAabjQLvP8fiLdbVAjY1eLYEUQUF4Tf4iUwW2/jUALUp+ZUs02IEsu516llxNK3EitQ69I/RlSn6iEIEAguEV9BB2YCLkAFxl8HRKCUtdy0bMkceZdmGDgwJoMHmviCrqyvMaPF1uoCCF2U7iNnNH9JR3mDmzhq5bunCFpN8biAzgeL4lQx0QK+YVESwVL9R1a5rg+A+8wyQ6Xyb9sS0BfAYF164mvVg2ZKX7x7zYd50Khm6R8gbz7jNpJebN/iLXhKGawRIBLb6KZqq8yca+OYq5+ax2XuGLDBopNj7iFlaYK2fMREhCWNGP2ZiDHYxkapJQboqIo4pckSH9UA3jxHN15qZrCVCRWYtL/ABhgkiSKwWy8vZMQaIXkaa7rEsJg3UKS8m98wO1QBlisF6zzBF2kzhDZ6fE3IMlByOexv7zEcGzFYcLweIxXzACzXGUz3MHCBfduD/aiqlIWOb9ruN7dDrtqotwAASjcrYb2tzWLlygjeXGeJW4UFaqYNlNRsEcn8SpS77gOYA04lwQ/lajn6V4hlDxjWJAhCBBAzBAyF4C2GU9jH/RLCA1VqMLaWrLJZsYFBtcx0WyQiUgdQUsBg5fEVRuaoNEBmLx8cxA5dDhmBFqZKxivkl4dfqbDtmYckHeFLXhRH9I2Lp/ERs4pxjf8EoVgDQw5lqborBYaDz5lto7O6ay34iV2AtjBcDyqoFG+PiGCRXKiNmm+rl9IBAOGOblQoi74PiyGMC9mCNpCvUdIOKcp94MVKQdJAplwcAGb9xwhfa0JKkJbDTgICSjyaseIXElR6O/JFK1NAcAy6ssDSxEDEm3OGvXiK75Dhv8A8i6iLShNX7IIhVSN2JRiI3Ndm6PEIW0WHnDoOIa23ZtT3+PiVqqIYVzmGhVGtQHCHXHmJ8op09L/AJuVDe6cbqUTKOV3aVBbVtpXUC2U5eB/xAirvKEXkx3uc0FRFsRhZiSUjCKXA1RO19QVYahCCV6h4x+mrMISgCPDs5dvxKCQnK5phuDC/cChzogAuIoE40xKANINxFWmIckUrB7lvc4C5WWDswDQTM8BD95a1OEvtYmcvfAPJMjhyeIjyjZzMtWX+oCoJbrgAZhXCCity8wor71z9iX3HYWYcASkXHt0+4GFRcaKwQa10j9OwhtAuFXyPcycsBOMImVaKnh4gShEPemMvVRC7K4lTCFW6gzUYsbw7JWDCFy2RFYuZMZgBe89VEGpdwKo0c3EUxC4uUx2NXAALAdxOmrJKg0YWNeuqgxol7Y2wI37qcE2vMCAWKuAxi3E6e95ixhGsJQqZfMM2HWskOgz7bzCsN1UzsvqM8vvFUVXLi195uF94xlMU8y/rJdHivEV4hhqNzUpYJyyKsqF0p4IWHycQiABElDmBZ7TBqDIaYYDBSO5VYiEV6DaxdOHevHmG7GFN13LGrtA7xMD2iI6IvwYRSMxJPglagC64MQT0RXZf1OBSRel6YKrBaH8R6wGi0QS2hYgYVtXpHEbw+TTGz3Z4W8TR8Ahgb5Y+o2AANlMpS7V18xelqF0k+ZoMIVT9IlSrnFt/SBba+8X2/vPMnlTyp5U86B8oU1f7zy/vDtzy55f3nkR7U80t3Lf6LOXw3iCNQPoimpeZIVDHBF2qPDcLAB4mBLNTzSrkg1NPEFkuDLdWywGjhYGCLsuEKpWzseoj5EtfxCAAVNdMZwpXkhH+UY0bI6Foc7IgFgf6FkaJKy9DzA0vqtykDMVuF0rGs6gVJP5BRTbfmLcst7mf7GYY7EqC6gVKmX6ipqcBOz6C4J2kyeicRI/jmYZaV9UPOZ0MrFYenf3mS7yN5ht2icckyKJxGvMqMEHYMs0tWPBH0VOl8MzyKh01qAzC7amFhI48xU3b/dswSkw0Q2lGswATmXjWPoFGZVxc6SCMRQsUZFFi+SD7ClTaAOWaqzD3fE5Vdu7lrsUuuCBT69HJ3DzBBbl4iGKVB1UYiqr0XqcXka+SVVl/UtjVisu6FY5SOmG1wuotv8AdtXuWer6SXiYUFIO5R5VZYDBauY7rb4hVo+oW2j4gdivcdBfCEU0XWMzax0/7xIrqXcVcZvXNsQ3UMFe/wDEd0gPa4w8cocnUrSxYZ4bjRkAaFq4otDETmPMzC3sSWLwdvHDCp1fUk68BnTEbbBr+765l6ItXA43EkBG+JWG7WLJmPTllhFljI8eJqtl+ajQNE5ra+MbfEqhrZesst5S51+fiWj1E/MMLGxTRVnwQEFVPOLAVW24mbF+fcMitj03LgVqeQ5i1rQHmAmAUHiomcip2Swk+kzMVDL+ZgqBB1cDbxMcxKV/u+t2w0TqYgEIFtwSpYb4hnmwjMgALtgWAhw4AhYW4brrogLSRbLt6PUoEUctc0X+XzAKOmVQcDyYhm40AWhz5dxKqqF+gsu/2lNeYtrNYvzVHxBoICyd8y7xXbxeYGd8B0m4jrkAHaXuImSixp/0gbKF1zXMcAB2uA1qNJUBXuoqEFfJ6YQzKB5JfVXluGI/Iv8AvFw8zZiyFXtgac1l0ekFqZtIOXxzLQwzwoiXusHl5a8S3gLFxV2tdBAXGunJdgfK3LbSAOKxb8p8BBSssVkA2B9sS5SLs5fP7wYeYiGLNxBbU3bRHpAan4hLYN13wSBQFVlhOSOERR+BGUiNnEJSLWzy4qIyei8eUFhgpAgN17HXqCqFVycxHXP94MM2zJDlgWwcXV9TIxZlqIU3Uta3wQgoaniJtoABoPbAwVbJzV6+UYxzyiyPAHGyMVDCeDdeCOaUDfutdYiVWm321f7wR2TOF3VsJLJsOCjPzE1XM6pqEtcivMEfBQ81mB2rWd+EQUlk6vqBxYzwYXKydwwb1qC6tLnN3mdMWtrP96ypwyje1xCHeGSICsHI7iRQtteWXQtGYwHRw4xn44I56iEW2PPm5fGXNoXjHfEyNI8Aq98ZlYWsDTtf2hIACi1Yb+8MlKEuxNV+zK6qlx/MxLgB3ak3mxDT2S2uBk2nmVJEOw6h2DWXzXEpLsiOGMEMqt1bpmUW1+yW2BT8ktFZcC6iq21/vTWtZjv66uOi99wtqvbC9CJLabLLOFKPzNoLlrCm4q7I+Ck/eoCEr0BTHId5PEdEquchh+YTNRJ4Egr8ynMO2bLFWfeIJqyrwx+8MXXBuJpUKn3VQVD+W8xAg1VrZBEF23RDxZCvTuCDJ8j2RAmAOxrEuiIp5BGs2sP7S8tC5P726Eh7REoSG4C/R5YmxLaJUAeLzUzkJCWkDDFI35CiS/eYGiJacxWH4GWWoGPGBnnma4NpcUA/evcFq4jb5pv748wLlRccNGiOuravN7uYCxhs7cy87AN7IVA1LwtKs4WiIVKksS6Wi8F8ShtVPCRlryzFwzQQoHLHXYv98pWpIpRwsuYLTLKUGGWLVSZ+YwyUC71j/uIrgqPxmvxARA3paol0haPIkt5K3ii2ieyxjdLlVXVrGIHQ0AWr/EqaCtg0kLJlwaBxHgKQQYp6grFPXhxqEBTeTpqaGqJG3cwHfdqHFgReorQgu/EQSN7/AL6pTVMIW35CAhbgxEbc4ITNQoxlBpg2vImH4gWsXDYYbr/EZoFaOLa/37RMKE+zJ+YQpYEeTV/mUIoI5FnniMbs0BfL+JXhQV28JngCogjVOcjofzMdQoHYcSgTJVwzHNQXwncvRVUmbQym8Z8SlArIzGorv++8zXIdR0Y4d1Em2GqlANijTfJEDbN/O+ooFdhcY5+0QhSiDw87mQD5IjZ/iMgVcjQI/eo8KGzA9fOpcq0teXkiDSLN+exj5BFBuFBdr9nhgUYaDkhLFgJ2g5DL0vBgXZZA7PJFtKdHsj3l2x/fyXFAZeSVS1z4lAq6HHEstC2p7rIy182DMsp0PziJugloc0tP8fJKtIqmnqY+zuRTj94ofZSufT7uMYBbfIlbmijyJHJYPoeI2wN/8JNgqqt+8Wxod45ICrMOeGaEh7zuPTi03xFtv+/sW44ZfVsM0N2VEYslPvhJd4F2VIcfmMS4Itb2/eAKNMRycj8xrOUH0ZuUDSmnkdfEzmyrwf8AES4tOBw6ZQ5sv8cMY016c9MG0mByHxFZw21wwNYsaeYVWVxUYrf/AAEUbI4Z1DReZQjyXmASxSvbj8yyAo4+nDDQFME7NPs1GgGQhOr6fZ/Mqhje7bRwwAhi7EcXMRcOFdkJ1FtPHiUBGp6e4hDd3BU8BgAY0U5iJV9/8DZWR0Jh43OyUGg5XplraeJz2fzFyFM+yMFVJhX8exFTTJK6nSJoha1x/kmEEULxyXmPOImQ/cgThbw9nT5gaZ8F4gKziXxL/wAFEI6moTBNlPEE2Puv3m9uf2X/AB+0cqD+CdP8TQWo1zLpgizV+l7Ie6G+9J58+YFnwPJNpd+zH21XUVf+DohGMFWDuYVU9SnG7yShirq4AcUe+YLkrUt7VcYyMu9/8Mtnmi3MV/5P/9k=" /></p>"""
        }
        response = self.client.post(edit_url, data)
        self.assertEqual(response.status_code, 200)

        txt = Text.objects.all()[0]
        self.assertTrue('id="plugin_obj_%s"' % (txt.pk + 1) in txt.body)

    def test_add_text_plugin_empty_tag(self):
        """
        Test that you can add a text plugin
        """
        # add a new text plugin
        page_data = self.get_new_page_data()
        self.client.post(URL_CMS_PAGE_ADD, page_data)
        page = Page.objects.all()[0]
        plugin_data = {
            'plugin_type': "TextPlugin",
            'plugin_language': settings.LANGUAGES[0][0],
            'placeholder_id': page.placeholders.get(slot="body").pk,
            'plugin_parent': '',
        }
        response = self.client.post(URL_CMS_PLUGIN_ADD, plugin_data)
        self.assertEqual(response.status_code, 200)
        # now edit the plugin
        edit_url = URL_CMS_PLUGIN_EDIT + "%s/" % CMSPlugin.objects.all()[0].pk
        response = self.client.get(edit_url)
        self.assertEqual(response.status_code, 200)
        data = {
            "body": '<div class="someclass"></div><p>foo</p>'
        }
        response = self.client.post(edit_url, data)
        self.assertEqual(response.status_code, 200)
        txt = Text.objects.all()[0]
        self.assertEqual('<div class="someclass"></div><p>foo</p>', txt.body)

    def test_add_text_plugin_html_sanitizer(self):
        """
        Test that you can add a text plugin
        """
        # add a new text plugin
        page_data = self.get_new_page_data()
        self.client.post(URL_CMS_PAGE_ADD, page_data)
        page = Page.objects.all()[0]
        plugin_data = {
            'plugin_type': "TextPlugin",
            'plugin_language': settings.LANGUAGES[0][0],
            'placeholder_id': page.placeholders.get(slot="body").pk,
            'plugin_parent': '',
        }
        response = self.client.post(URL_CMS_PLUGIN_ADD, plugin_data)
        self.assertEqual(response.status_code, 200)
        # now edit the plugin
        edit_url = URL_CMS_PLUGIN_EDIT + "%s/" % CMSPlugin.objects.all()[0].pk
        response = self.client.get(edit_url)
        self.assertEqual(response.status_code, 200)
        data = {
            "body": '<script>var bar="hacked"</script>'
        }
        response = self.client.post(edit_url, data)
        self.assertEqual(response.status_code, 200)
        txt = Text.objects.all()[0]
        self.assertEqual('&lt;script&gt;var bar="hacked"&lt;/script&gt;', txt.body)

    def test_copy_plugins_method(self):
        """
        Test that CMSPlugin copy does not have side effects
        """
        # create some objects
        page_en = api.create_page("CopyPluginTestPage (EN)", "nav_playground.html", "en")
        page_de = api.create_page("CopyPluginTestPage (DE)", "nav_playground.html", "de")
        ph_en = page_en.placeholders.get(slot="body")
        ph_de = page_de.placeholders.get(slot="body")

        # add the text plugin
        text_plugin_en = api.add_plugin(ph_en, "TextPlugin", "en", body="Hello World")
        self.assertEqual(text_plugin_en.pk, CMSPlugin.objects.all()[0].pk)

        # add a *nested* link plugin
        link_plugin_en = api.add_plugin(ph_en, "LinkPlugin", "en", target=text_plugin_en,
                                        name="A Link", url="https://www.django-cms.org")
        #
        text_plugin_en.body += plugin_to_tag(link_plugin_en)
        text_plugin_en.save()

        # the call above to add a child makes a plugin reload required here.
        text_plugin_en = self.reload(text_plugin_en)

        # setup the plugins to copy
        plugins = [text_plugin_en, link_plugin_en]
        # save the old ids for check
        old_ids = [plugin.pk for plugin in plugins]
        new_plugins = []
        plugins_ziplist = []
        old_parent_cache = {}

        # This is a stripped down version of cms.copy_plugins.copy_plugins_to
        # to low-level testing the copy process
        for plugin in plugins:
            new_plugins.append(plugin.copy_plugin(ph_de, 'de', old_parent_cache))
            plugins_ziplist.append((new_plugins[-1], plugin))

        for idx, plugin in enumerate(plugins):
            inst, _ = new_plugins[idx].get_plugin_instance()
            new_plugins[idx] = inst
            new_plugins[idx].post_copy(plugin, plugins_ziplist)

        for idx, plugin in enumerate(plugins):
            # original plugin instance reference should stay unmodified
            self.assertEqual(old_ids[idx], plugin.pk)
            # new plugin instance should be different from the original
            self.assertNotEqual(new_plugins[idx], plugin.pk)

            # text plugins (both old and new) should contain a reference
            # to the link plugins
            if plugin.plugin_type == 'TextPlugin':
                self.assertTrue('link.png' in plugin.body)
                self.assertTrue('plugin_obj_%s' % plugin.get_children()[0].pk in plugin.body)
                self.assertTrue('link.png' in new_plugins[idx].body)
                self.assertTrue('plugin_obj_%s' % new_plugins[idx].get_children()[0].pk in new_plugins[idx].body)

    def test_plugin_position(self):
        page_en = api.create_page("CopyPluginTestPage (EN)", "nav_playground.html", "en")
        placeholder = page_en.placeholders.get(slot="body")
        placeholder_right = page_en.placeholders.get(slot="right-column")
        columns = api.add_plugin(placeholder, "MultiColumnPlugin", "en")
        column_1 = api.add_plugin(placeholder, "ColumnPlugin", "en", target=columns, width='10%')
        column_2 = api.add_plugin(placeholder, "ColumnPlugin", "en", target=columns, width='30%')
        api.add_plugin(placeholder, "TextPlugin", "en", target=column_1, body="I'm the first")
        text_plugin = api.add_plugin(placeholder, "TextPlugin", "en", target=column_1, body="I'm the second")

        returned_1 = copy_plugins_to([text_plugin], placeholder, 'en', column_1.pk)
        returned_2 = copy_plugins_to([text_plugin], placeholder_right, 'en')
        returned_3 = copy_plugins_to([text_plugin], placeholder, 'en', column_2.pk)

        # Second plugin in the plugin branch
        self.assertEqual(text_plugin.position, 1)
        # Added as third plugin in the same branch as the above
        self.assertEqual(returned_1[0][0].position, 2)
        # First plugin in a placeholder
        self.assertEqual(returned_2[0][0].position, 0)
        # First plugin nested in a plugin
        self.assertEqual(returned_3[0][0].position, 0)

    def test_copy_plugins(self):
        """
        Test that copying plugins works as expected.
        """
        # create some objects
        page_en = api.create_page("CopyPluginTestPage (EN)", "nav_playground.html", "en")
        page_de = api.create_page("CopyPluginTestPage (DE)", "nav_playground.html", "de")
        ph_en = page_en.placeholders.get(slot="body")
        ph_de = page_de.placeholders.get(slot="body")

        # add the text plugin
        text_plugin_en = api.add_plugin(ph_en, "TextPlugin", "en", body="Hello World")
        self.assertEqual(text_plugin_en.pk, CMSPlugin.objects.all()[0].pk)

        # add a *nested* link plugin
        link_plugin_en = api.add_plugin(ph_en, "LinkPlugin", "en", target=text_plugin_en,
                                        name="A Link", url="https://www.django-cms.org")

        # the call above to add a child makes a plugin reload required here.
        text_plugin_en = self.reload(text_plugin_en)

        # check the relations
        self.assertEqual(text_plugin_en.get_children().count(), 1)
        self.assertEqual(link_plugin_en.parent.pk, text_plugin_en.pk)

        # just sanity check that so far everything went well
        self.assertEqual(CMSPlugin.objects.count(), 2)

        # copy the plugins to the german placeholder
        copy_plugins_to(ph_en.get_plugins(), ph_de, 'de')

        self.assertEqual(ph_de.cmsplugin_set.filter(parent=None).count(), 1)
        text_plugin_de = ph_de.cmsplugin_set.get(parent=None).get_plugin_instance()[0]
        self.assertEqual(text_plugin_de.get_children().count(), 1)
        link_plugin_de = text_plugin_de.get_children().get().get_plugin_instance()[0]

        # check we have twice as many plugins as before
        self.assertEqual(CMSPlugin.objects.count(), 4)

        # check language plugins
        self.assertEqual(CMSPlugin.objects.filter(language='de').count(), 2)
        self.assertEqual(CMSPlugin.objects.filter(language='en').count(), 2)

        text_plugin_en = self.reload(text_plugin_en)
        link_plugin_en = self.reload(link_plugin_en)

        # check the relations in english didn't change
        self.assertEqual(text_plugin_en.get_children().count(), 1)
        self.assertEqual(link_plugin_en.parent.pk, text_plugin_en.pk)

        self.assertEqual(link_plugin_de.name, link_plugin_en.name)
        self.assertEqual(link_plugin_de.url, link_plugin_en.url)

        self.assertEqual(text_plugin_de.body, text_plugin_en.body)

        # test subplugin copy
        copy_plugins_to([link_plugin_en], ph_de, 'de')

    def test_deep_copy_plugins(self):
        page_en = api.create_page("CopyPluginTestPage (EN)", "nav_playground.html", "en")
        ph_en = page_en.placeholders.get(slot="body")

        # Grid wrapper 1
        mcol1_en = api.add_plugin(ph_en, "MultiColumnPlugin", "en", position="first-child")

        # Grid column 1.1
        col1_en = api.add_plugin(ph_en, "ColumnPlugin", "en", position="first-child", target=mcol1_en)

        # Grid column 1.2
        col2_en = api.add_plugin(ph_en, "ColumnPlugin", "en", position="first-child", target=mcol1_en)

        # add a *nested* link plugin
        link_plugin_en = api.add_plugin(
            ph_en,
            "LinkPlugin",
            "en",
            target=col2_en,
            name="A Link",
            url="https://www.django-cms.org"
        )

        old_plugins = [mcol1_en, col1_en, col2_en, link_plugin_en]

        page_de = api.create_page("CopyPluginTestPage (DE)", "nav_playground.html", "de")
        ph_de = page_de.placeholders.get(slot="body")

        # Grid wrapper 1
        mcol1_de = api.add_plugin(ph_de, "MultiColumnPlugin", "de", position="first-child")

        # Grid column 1.1
        col1_de = api.add_plugin(ph_de, "ColumnPlugin", "de", position="first-child", target=mcol1_de)

        copy_plugins_to(
            old_plugins=[mcol1_en, col1_en, col2_en, link_plugin_en],
            to_placeholder=ph_de,
            to_language='de',
            parent_plugin_id=col1_de.pk,
        )

        col1_de = self.reload(col1_de)

        new_plugins = col1_de.get_descendants().order_by('path')

        self.assertEqual(new_plugins.count(), len(old_plugins))

        for old_plugin, new_plugin in zip(old_plugins, new_plugins):
            self.assertEqual(old_plugin.numchild, new_plugin.numchild)

        with self.assertNumQueries(FuzzyInt(0, 207)):
            page_en.publish('en')

    def test_plugin_validation(self):
        self.assertRaises(ImproperlyConfigured, plugin_pool.register_plugin, NonExisitngRenderTemplate)
        self.assertRaises(ImproperlyConfigured, plugin_pool.register_plugin, NoRender)
        self.assertRaises(ImproperlyConfigured, plugin_pool.register_plugin, NoRenderButChildren)
        plugin_pool.register_plugin(DynTemplate)

    def test_remove_plugin_before_published(self):
        """
        When removing a draft plugin we would expect the public copy of the plugin to also be removed
        """
        # add a page
        page_data = self.get_new_page_data()
        self.client.post(URL_CMS_PAGE_ADD, page_data)
        page = Page.objects.all()[0]

        # add a plugin
        plugin_data = {
            'plugin_type': "TextPlugin",
            'plugin_language': settings.LANGUAGES[0][0],
            'placeholder_id': page.placeholders.get(slot="body").pk,
            'plugin_parent': '',
        }
        response = self.client.post(URL_CMS_PLUGIN_ADD, plugin_data)
        self.assertEqual(response.status_code, 200)
        self.assertEqual(self.get_response_pk(response), CMSPlugin.objects.all()[0].pk)
        # there should be only 1 plugin
        self.assertEqual(CMSPlugin.objects.all().count(), 1)

        # delete the plugin
        plugin_data = {
            'plugin_id': self.get_response_pk(response)
        }
        remove_url = URL_CMS_PLUGIN_REMOVE + "%s/" % self.get_response_pk(response)
        response = self.client.post(remove_url, plugin_data)
        self.assertEqual(response.status_code, 302)
        # there should be no plugins
        self.assertEqual(0, CMSPlugin.objects.all().count())

    def test_remove_plugin_after_published(self):
        # add a page
        api.create_page("home", "nav_playground.html", "en")
        page_data = self.get_new_page_data()
        self.client.post(URL_CMS_PAGE_ADD, page_data)
        page = Page.objects.all()[0]

        # add a plugin
        plugin_data = {
            'plugin_type': "TextPlugin",
            'plugin_language': settings.LANGUAGES[0][0],
            'placeholder_id': page.placeholders.get(slot="body").pk,
            'plugin_parent': '',
        }
        response = self.client.post(URL_CMS_PLUGIN_ADD, plugin_data)
        plugin_id = self.get_response_pk(response)
        self.assertEqual(response.status_code, 200)
        self.assertEqual(self.get_response_pk(response), CMSPlugin.objects.all()[0].pk)

        # there should be only 1 plugin
        self.assertEqual(CMSPlugin.objects.all().count(), 1)
        self.assertEqual(CMSPlugin.objects.filter(placeholder__page__publisher_is_draft=True).count(), 1)

        # publish page
        response = self.client.post(URL_CMS_PAGE + "%d/en/publish/" % page.pk, {1: 1})
        self.assertEqual(response.status_code, 302)
        self.assertEqual(Page.objects.count(), 3)

        # there should now be two plugins - 1 draft, 1 public
        self.assertEqual(CMSPlugin.objects.all().count(), 2)

        # delete the plugin
        plugin_data = {
            'plugin_id': plugin_id
        }
        remove_url = URL_CMS_PLUGIN_REMOVE + "%s/" % plugin_id
        response = self.client.post(remove_url, plugin_data)
        self.assertEqual(response.status_code, 302)

        # there should be no plugins
        self.assertEqual(CMSPlugin.objects.all().count(), 1)
        self.assertEqual(CMSPlugin.objects.filter(placeholder__page__publisher_is_draft=False).count(), 1)

    def test_remove_plugin_not_associated_to_page(self):
        """
        Test case for PlaceholderField
        """
        page_data = self.get_new_page_data()
        self.client.post(URL_CMS_PAGE_ADD, page_data)
        page = Page.objects.all()[0]

        # add a plugin
        plugin_data = {
            'plugin_type': "TextPlugin",
            'plugin_language': settings.LANGUAGES[0][0],
            'placeholder_id': page.placeholders.get(slot="body").pk,
            'plugin_parent': '',
        }
        response = self.client.post(URL_CMS_PLUGIN_ADD, plugin_data)

        self.assertEqual(response.status_code, 200)
        self.assertEqual(self.get_response_pk(response), CMSPlugin.objects.all()[0].pk)

        # there should be only 1 plugin
        self.assertEqual(CMSPlugin.objects.all().count(), 1)

        ph = Placeholder(slot="subplugin")
        ph.save()
        plugin_data = {
            'plugin_type': "TextPlugin",
            'language': settings.LANGUAGES[0][0],
            'placeholder': ph.pk,
            'parent': self.get_response_pk(response)
        }
        response = self.client.post(URL_CMS_PLUGIN_ADD, plugin_data)
        # no longer allowed for security reasons
        self.assertEqual(response.status_code, 404)

    def test_register_plugin_twice_should_raise(self):
        number_of_plugins_before = len(plugin_pool.get_all_plugins())
        # The first time we register the plugin is should work
        plugin_pool.register_plugin(DumbFixturePlugin)
        # Let's add it a second time. We should catch and exception
        raised = False
        try:
            plugin_pool.register_plugin(DumbFixturePlugin)
        except PluginAlreadyRegistered:
            raised = True
        self.assertTrue(raised)
        # Let's also unregister the plugin now, and assert it's not in the
        # pool anymore
        plugin_pool.unregister_plugin(DumbFixturePlugin)
        # Let's make sure we have the same number of plugins as before:
        number_of_plugins_after = len(plugin_pool.get_all_plugins())
        self.assertEqual(number_of_plugins_before, number_of_plugins_after)

    def test_unregister_non_existing_plugin_should_raise(self):
        number_of_plugins_before = len(plugin_pool.get_all_plugins())
        raised = False
        try:
            # There should not be such a plugin registered if the others tests
            # don't leak plugins
            plugin_pool.unregister_plugin(DumbFixturePlugin)
        except PluginNotRegistered:
            raised = True
        self.assertTrue(raised)
        # Let's count, to make sure we didn't remove a plugin accidentally.
        number_of_plugins_after = len(plugin_pool.get_all_plugins())
        self.assertEqual(number_of_plugins_before, number_of_plugins_after)

    def test_inheritplugin_media(self):
        """
        Test case for InheritPagePlaceholder
        """

        inheritfrompage = api.create_page('page to inherit from',
                                      'nav_playground.html',
                                      'en')

        body = inheritfrompage.placeholders.get(slot="body")

        plugin = GoogleMap(
            plugin_type='GoogleMapPlugin',
            placeholder=body,
            position=1,
            language=settings.LANGUAGE_CODE,
            address="Riedtlistrasse 16",
            zipcode="8006",
            city="Zurich",
        )
        plugin.add_root(instance=plugin)
        inheritfrompage.publish('en')

        page = api.create_page('inherit from page',
                           'nav_playground.html',
                           'en',
                           published=True)

        inherited_body = page.placeholders.get(slot="body")

        inherit_plugin = InheritPagePlaceholder(
            plugin_type='InheritPagePlaceholderPlugin',
            placeholder=inherited_body,
            position=1,
            language=settings.LANGUAGE_CODE,
            from_page=inheritfrompage,
            from_language=settings.LANGUAGE_CODE)
        inherit_plugin.add_root(instance=inherit_plugin)
        page.publish('en')

        self.client.logout()
        cache.clear()
        response = self.client.get(page.get_absolute_url())
        self.assertTrue(
            'https://maps-api-ssl.google.com/maps/api/js' in response.content.decode('utf8').replace("&amp;", "&"))

    def test_inherit_plugin_with_empty_plugin(self):
        inheritfrompage = api.create_page('page to inherit from',
                                      'nav_playground.html',
                                      'en', published=True)

        body = inheritfrompage.placeholders.get(slot="body")
        empty_plugin = CMSPlugin(
            plugin_type='TextPlugin', # create an empty plugin
            placeholder=body,
            position=1,
            language='en',
        )
        empty_plugin.add_root(instance=empty_plugin)
        other_page = api.create_page('other page', 'nav_playground.html', 'en', published=True)
        inherited_body = other_page.placeholders.get(slot="body")

        api.add_plugin(inherited_body, InheritPagePlaceholderPlugin, 'en', position='last-child',
                   from_page=inheritfrompage, from_language='en')

        api.add_plugin(inherited_body, "TextPlugin", "en", body="foobar")
        # this should not fail, even if there in an empty plugin
        rendered = inherited_body.render(context=self.get_context(other_page.get_absolute_url(), page=other_page), width=200)
        self.assertIn("foobar", rendered)

    def test_render_textplugin(self):
        # Setup
        page = api.create_page("render test", "nav_playground.html", "en")
        ph = page.placeholders.get(slot="body")
        text_plugin = api.add_plugin(ph, "TextPlugin", "en", body="Hello World")
        link_plugins = []
        for i in range(0, 10):
            text_plugin = Text.objects.get(pk=text_plugin.pk)
            link_plugins.append(api.add_plugin(ph, "LinkPlugin", "en",
                                           target=text_plugin,
                                           name="A Link %d" % i,
                                           url="http://django-cms.org"))
            text_plugin.text.body += '<img src="/static/cms/img/icons/plugins/link.png" alt="Link - %s" id="plugin_obj_%d" title="Link - %s" />' % (
                link_plugins[-1].name,
                link_plugins[-1].pk,
                link_plugins[-1].name,
            )
        text_plugin.save()
        txt = text_plugin.text
        ph = Placeholder.objects.get(pk=ph.pk)
        txt.body = '\n'.join(['<img id="plugin_obj_%d" src=""/>' % l.cmsplugin_ptr_id for l in link_plugins])
        txt.save()
        text_plugin = self.reload(text_plugin)

        with self.assertNumQueries(2):
            rendered = text_plugin.render_plugin(placeholder=ph)
        for i in range(0, 10):
            self.assertTrue('A Link %d' % i in rendered)

    def test_copy_textplugin(self):
        """
        Test that copying of textplugins replaces references to copied plugins
        """
        page = api.create_page("page", "nav_playground.html", "en")

        placeholder = page.placeholders.get(slot='body')

        plugin_base = CMSPlugin(
            plugin_type='TextPlugin',
            placeholder=placeholder,
            position=0,
            language=self.FIRST_LANG)
        plugin_base = plugin_base.add_root(instance=plugin_base)
        plugin = Text(body='')
        plugin_base.set_base_attr(plugin)
        plugin.save()

        plugin_ref_1_base = CMSPlugin(
            plugin_type='EmptyPlugin',
            placeholder=placeholder,
            position=0,
            language=self.FIRST_LANG)
        plugin_ref_1_base = plugin_base.add_child(instance=plugin_ref_1_base)
        plugin_ref_2_base = CMSPlugin(
            plugin_type='TextPlugin',
            placeholder=placeholder,
            position=1,
            language=self.FIRST_LANG)
        plugin_ref_2_base = plugin_base.add_child(instance=plugin_ref_2_base)
        plugin_ref_2 = Text(body='')
        plugin_ref_2_base.set_base_attr(plugin_ref_2)

        plugin_ref_2.save()

        plugin.body = ' <img id="plugin_obj_%s" src=""/><img id="plugin_obj_%s" src=""/>' % (
            str(plugin_ref_1_base.pk), str(plugin_ref_2.pk))
        plugin.save()

        page_data = self.get_new_page_data()

        #create 2nd language page
        page_data.update({
            'language': self.SECOND_LANG,
            'title': "%s %s" % (page.get_title(), self.SECOND_LANG),
        })
        response = self.client.post(URL_CMS_PAGE_CHANGE % page.pk + "?language=%s" % self.SECOND_LANG, page_data)
        self.assertRedirects(response, URL_CMS_PAGE)

        self.assertEqual(CMSPlugin.objects.filter(language=self.FIRST_LANG).count(), 3)
        self.assertEqual(CMSPlugin.objects.filter(language=self.SECOND_LANG).count(), 0)
        self.assertEqual(CMSPlugin.objects.count(), 3)
        self.assertEqual(Page.objects.all().count(), 1)

        copy_data = {
            'source_placeholder_id': placeholder.pk,
            'target_placeholder_id': placeholder.pk,
            'target_language': self.SECOND_LANG,
            'source_language': self.FIRST_LANG,
        }
        response = self.client.post(URL_CMS_PAGE + "copy-plugins/", copy_data)
        self.assertEqual(response.status_code, 200)
        self.assertEqual(response.content.decode('utf8').count('"position":'), 3)
        # assert copy success
        self.assertEqual(CMSPlugin.objects.filter(language=self.FIRST_LANG).count(), 3)
        self.assertEqual(CMSPlugin.objects.filter(language=self.SECOND_LANG).count(), 3)
        self.assertEqual(CMSPlugin.objects.count(), 6)
        plugins = list(CMSPlugin.objects.all())
        new_plugin = plugins[3].get_plugin_instance()[0]
        idlist = sorted(plugin_tags_to_id_list(new_plugin.body))
        expected = sorted([plugins[4].pk, plugins[5].pk])
        self.assertEqual(idlist, expected)

    def test_search_pages(self):
        """
        Test search for pages
        """
        page = api.create_page("page", "nav_playground.html", "en")

        placeholder = page.placeholders.get(slot='body')
        text = Text(body="hello", language="en", placeholder=placeholder, plugin_type="TextPlugin", position=1)
        text.save()
        page.publish('en')
        pages = Page.objects.search("hi")
        self.assertEqual(pages.count(), 0)
        self.assertEqual(Page.objects.search("hello").count(),1)

    def test_empty_plugin_is_not_ignored(self):
        page = api.create_page("page", "nav_playground.html", "en")

        placeholder = page.placeholders.get(slot='body')

        plugin = CMSPlugin(
            plugin_type='TextPlugin',
            placeholder=placeholder,
            position=1,
            language=self.FIRST_LANG)
        plugin.add_root(instance=plugin)

        # this should not raise any errors, but just ignore the empty plugin
        out = placeholder.render(self.get_context(), width=300)
        self.assertFalse(len(out))
        self.assertTrue(len(placeholder._plugins_cache))

    def test_defer_pickel(self):
        page = api.create_page("page", "nav_playground.html", "en")

        placeholder = page.placeholders.get(slot='body')
        api.add_plugin(placeholder, "TextPlugin", 'en', body="Hello World")
        plugins = Text.objects.all().defer('path')
        import pickle
        import io
        a = io.BytesIO()
        pickle.dump(plugins[0], a)


    def test_empty_plugin_description(self):
        page = api.create_page("page", "nav_playground.html", "en")

        placeholder = page.placeholders.get(slot='body')
        a = CMSPlugin(
            plugin_type='TextPlugin',
            placeholder=placeholder,
            position=1,
            language=self.FIRST_LANG
        )

        self.assertEqual(a.get_short_description(), "<Empty>")

    def test_page_attribute_warns(self):
        page = api.create_page("page", "nav_playground.html", "en")

        placeholder = page.placeholders.get(slot='body')
        a = CMSPlugin(
            plugin_type='TextPlugin',
            placeholder=placeholder,
            position=1,
            language=self.FIRST_LANG
        )
        a.save()

        def get_page(plugin):
            return plugin.page

        self.assertWarns(
            DontUsePageAttributeWarning,
            "Don't use the page attribute on CMSPlugins! CMSPlugins are not guaranteed to have a page associated with them!",
            get_page, a
        )

    def test_set_translatable_content(self):
        a = Text(body="hello")
        self.assertTrue(a.set_translatable_content({'body': 'world'}))
        b = Link(name="hello")
        self.assertTrue(b.set_translatable_content({'name': 'world'}))


    def test_editing_plugin_changes_page_modification_time_in_sitemap(self):
        now = timezone.now()
        one_day_ago = now - datetime.timedelta(days=1)
        page = api.create_page("page", "nav_playground.html", "en", published=True)
        title = page.get_title_obj('en')
        page.creation_date = one_day_ago
        page.changed_date = one_day_ago
        plugin_id = self._create_text_plugin_on_page(page)
        plugin = self._edit_text_plugin(plugin_id, "fnord")

        actual_last_modification_time = CMSSitemap().lastmod(title)
        actual_last_modification_time -= datetime.timedelta(microseconds=actual_last_modification_time.microsecond)
        self.assertEqual(plugin.changed_date.date(), actual_last_modification_time.date())

    def test_moving_plugin_to_different_placeholder(self):
        plugin_pool.register_plugin(DumbFixturePlugin)
        page = api.create_page("page", "nav_playground.html", "en", published=True)
        plugin_data = {
            'plugin_type': 'DumbFixturePlugin',
            'plugin_language': settings.LANGUAGES[0][0],
            'placeholder_id': page.placeholders.get(slot='body').pk,
            'plugin_parent': '',
        }
        response = self.client.post(URL_CMS_PLUGIN_ADD, plugin_data)
        self.assertEqual(response.status_code, 200)

        plugin_data['plugin_parent'] = self.get_response_pk(response)
        response = self.client.post(URL_CMS_PLUGIN_ADD, plugin_data)
        self.assertEqual(response.status_code, 200)

        post = {
            'plugin_id': self.get_response_pk(response),
            'placeholder_id': page.placeholders.get(slot='right-column').pk,
            'plugin_parent': '',
        }
        response = self.client.post(URL_CMS_PLUGIN_MOVE, post)
        self.assertEqual(response.status_code, 200)

        from cms.utils.plugins import build_plugin_tree
        build_plugin_tree(page.placeholders.get(slot='right-column').get_plugins_list())
        plugin_pool.unregister_plugin(DumbFixturePlugin)

    def test_get_plugins_for_page(self):
        page_en = api.create_page("PluginOrderPage", "col_two.html", "en",
                              slug="page1", published=True, in_navigation=True)
        ph_en = page_en.placeholders.get(slot="col_left")
        text_plugin_1 = api.add_plugin(ph_en, "TextPlugin", "en", body="I'm inside an existing placeholder.")
        # This placeholder is not in the template.
        ph_en_not_used = page_en.placeholders.create(slot="not_used")
        text_plugin_2 = api.add_plugin(ph_en_not_used, "TextPlugin", "en", body="I'm inside a non-existent placeholder.")
        page_plugins = get_plugins_for_page(None, page_en, page_en.get_title_obj_attribute('language'))
        db_text_plugin_1 = page_plugins.get(pk=text_plugin_1.pk)
        self.assertRaises(CMSPlugin.DoesNotExist, page_plugins.get, pk=text_plugin_2.pk)
        self.assertEqual(db_text_plugin_1.pk, text_plugin_1.pk)

    def test_plugin_move_with_reload(self):
        action_options = {
            PLUGIN_MOVE_ACTION: {
                'requires_reload': True
            },
            PLUGIN_COPY_ACTION: {
                'requires_reload': True
            },
        }
        non_reload_action_options = {
            PLUGIN_MOVE_ACTION: {
                'requires_reload': False
            },
            PLUGIN_COPY_ACTION: {
                'requires_reload': False
            },
        }
        ReloadDrivenPlugin = type('ReloadDrivenPlugin', (CMSPluginBase,), dict(action_options=action_options, render_plugin=False))
        NonReloadDrivenPlugin = type('NonReloadDrivenPlugin', (CMSPluginBase,), dict(action_options=non_reload_action_options, render_plugin=False))
        plugin_pool.register_plugin(ReloadDrivenPlugin)
        plugin_pool.register_plugin(NonReloadDrivenPlugin)
        page = api.create_page("page", "nav_playground.html", "en", published=True)
        source_placeholder = page.placeholders.get(slot='body')
        target_placeholder = page.placeholders.get(slot='right-column')
        reload_expected = {'reload': True}
        no_reload_expected = {'reload': False}
        plugin_1 = api.add_plugin(source_placeholder, ReloadDrivenPlugin, settings.LANGUAGES[0][0])
        plugin_2 = api.add_plugin(source_placeholder, NonReloadDrivenPlugin, settings.LANGUAGES[0][0])

        # Test Plugin reload == True on Move
        post = {
            'plugin_id': plugin_1.pk,
            'placeholder_id': target_placeholder.pk,
            'plugin_parent': '',
        }
        response = self.client.post(URL_CMS_PLUGIN_MOVE, post)
        self.assertEqual(response.status_code, 200)
        self.assertEqual(json.loads(response.content.decode('utf8')), reload_expected)

        # Test Plugin reload == False on Move
        post = {
            'plugin_id': plugin_2.pk,
            'placeholder_id': target_placeholder.pk,
            'plugin_parent': '',
        }
        response = self.client.post(URL_CMS_PLUGIN_MOVE, post)
        self.assertEqual(response.status_code, 200)
        self.assertEqual(json.loads(response.content.decode('utf8')), no_reload_expected)

        plugin_pool.unregister_plugin(ReloadDrivenPlugin)
        plugin_pool.unregister_plugin(NonReloadDrivenPlugin)

    def test_plugin_copy_with_reload(self):
        action_options = {
            PLUGIN_MOVE_ACTION: {
                'requires_reload': True
            },
            PLUGIN_COPY_ACTION: {
                'requires_reload': True
            },
        }
        non_reload_action_options = {
            PLUGIN_MOVE_ACTION: {
                'requires_reload': False
            },
            PLUGIN_COPY_ACTION: {
                'requires_reload': False
            },
        }
        ReloadDrivenPlugin = type('ReloadDrivenPlugin', (CMSPluginBase,), dict(action_options=action_options, render_plugin=False))
        NonReloadDrivenPlugin = type('NonReloadDrivenPlugin', (CMSPluginBase,), dict(action_options=non_reload_action_options, render_plugin=False))
        plugin_pool.register_plugin(ReloadDrivenPlugin)
        plugin_pool.register_plugin(NonReloadDrivenPlugin)
        page = api.create_page("page", "nav_playground.html", "en", published=True)
        source_placeholder = page.placeholders.get(slot='body')
        target_placeholder = page.placeholders.get(slot='right-column')
        api.add_plugin(source_placeholder, ReloadDrivenPlugin, settings.LANGUAGES[0][0])
        plugin_2 = api.add_plugin(source_placeholder, NonReloadDrivenPlugin, settings.LANGUAGES[0][0])

        # Test Plugin reload == True on Copy
        copy_data = {
            'source_placeholder_id': source_placeholder.pk,
            'target_placeholder_id': target_placeholder.pk,
            'target_language': settings.LANGUAGES[0][0],
            'source_language': settings.LANGUAGES[0][0],
        }
        response = self.client.post(URL_CMS_PAGE + "copy-plugins/", copy_data)
        self.assertEqual(response.status_code, 200)
        json_response = json.loads(response.content.decode('utf8'))
        self.assertEqual(json_response['reload'], True)

        # Test Plugin reload == False on Copy
        copy_data = {
            'source_placeholder_id': source_placeholder.pk,
            'source_plugin_id': plugin_2.pk,
            'target_placeholder_id': target_placeholder.pk,
            'target_language': settings.LANGUAGES[0][0],
            'source_language': settings.LANGUAGES[0][0],
        }
        response = self.client.post(URL_CMS_PAGE + "copy-plugins/", copy_data)
        self.assertEqual(response.status_code, 200)
        json_response = json.loads(response.content.decode('utf8'))
        self.assertEqual(json_response['reload'], False)

        plugin_pool.unregister_plugin(ReloadDrivenPlugin)
        plugin_pool.unregister_plugin(NonReloadDrivenPlugin)

    def test_custom_plugin_urls(self):
        plugin_url = urlresolvers.reverse('admin:dumbfixtureplugin')

        response = self.client.get(plugin_url)
        self.assertEqual(response.status_code, 200)
        self.assertEqual(response.content, b"It works")

    def test_plugin_require_parent(self):
        """
        Assert that a plugin marked as 'require_parent' is not listed
        in the plugin pool when a placeholder is specified
        """
        ParentRequiredPlugin = type('ParentRequiredPlugin', (CMSPluginBase,),
                                    dict(require_parent=True, render_plugin=False))
        plugin_pool.register_plugin(ParentRequiredPlugin)
        page = api.create_page("page", "nav_playground.html", "en", published=True)
        placeholder = page.placeholders.get(slot='body')

        plugin_list = plugin_pool.get_all_plugins(placeholder=placeholder, page=page)
        self.assertFalse(ParentRequiredPlugin in plugin_list)
        plugin_pool.unregister_plugin(ParentRequiredPlugin)

    def test_plugin_parent_classes(self):
        """
        Assert that a plugin with a list of parent classes only appears in the
        toolbar plugin struct for those given parent Plugins
        """
        ParentClassesPlugin = type('ParentClassesPlugin', (CMSPluginBase,),
                                    dict(parent_classes=['GenericParentPlugin'], render_plugin=False))
        GenericParentPlugin = type('GenericParentPlugin', (CMSPluginBase,), {'render_plugin':False})
        KidnapperPlugin = type('KidnapperPlugin', (CMSPluginBase,), {'render_plugin':False})

        expected_struct = {'module': u'Generic',
                            'name': u'Parent Classes Plugin',
                            'value': 'ParentClassesPlugin'}

        for plugin in [ParentClassesPlugin, GenericParentPlugin, KidnapperPlugin]:
            plugin_pool.register_plugin(plugin)

        page = api.create_page("page", "nav_playground.html", "en", published=True)
        placeholder = page.placeholders.get(slot='body')

        from cms.utils.placeholder import get_toolbar_plugin_struct
        toolbar_struct = get_toolbar_plugin_struct([ParentClassesPlugin],
                                                    placeholder.slot,
                                                    page,
                                                    parent=GenericParentPlugin)
        self.assertTrue(expected_struct in toolbar_struct)

        toolbar_struct = get_toolbar_plugin_struct([ParentClassesPlugin],
                                                    placeholder.slot,
                                                    page,
                                                    parent=KidnapperPlugin)
        self.assertFalse(expected_struct in toolbar_struct)

        toolbar_struct = get_toolbar_plugin_struct([ParentClassesPlugin, GenericParentPlugin],
                                                    placeholder.slot,
                                                    page)
        expected_struct = {'module': u'Generic',
                            'name': u'Generic Parent Plugin',
                            'value': 'GenericParentPlugin'}
        self.assertTrue(expected_struct in toolbar_struct)
        for plugin in [ParentClassesPlugin, GenericParentPlugin, KidnapperPlugin]:
            plugin_pool.unregister_plugin(plugin)

    def test_plugin_child_classes_from_settings(self):
        page = api.create_page("page", "nav_playground.html", "en", published=True)
        placeholder = page.placeholders.get(slot='body')
        ChildClassesPlugin = type('ChildClassesPlugin', (CMSPluginBase,),
                                    dict(child_classes=['TextPlugin'], render_template='allow_children_plugin.html'))
        plugin_pool.register_plugin(ChildClassesPlugin)
        plugin = api.add_plugin(placeholder, ChildClassesPlugin, settings.LANGUAGES[0][0])
        plugin = plugin.get_plugin_class_instance()
        ## assert baseline
        self.assertEqual(['TextPlugin'], plugin.get_child_classes(placeholder.slot, page))

        CMS_PLACEHOLDER_CONF = {
            'body': {
                'child_classes': {
                    'ChildClassesPlugin': ['LinkPlugin', 'PicturePlugin'],
                }
            }
        }
        with self.settings(CMS_PLACEHOLDER_CONF=CMS_PLACEHOLDER_CONF):
            self.assertEqual(['LinkPlugin', 'PicturePlugin'],
                                plugin.get_child_classes(placeholder.slot, page))
        plugin_pool.unregister_plugin(ChildClassesPlugin)

    def test_plugin_parent_classes_from_settings(self):
        page = api.create_page("page", "nav_playground.html", "en", published=True)
        placeholder = page.placeholders.get(slot='body')
        ParentClassesPlugin = type('ParentClassesPlugin', (CMSPluginBase,),
                                    dict(parent_classes=['TextPlugin'], render_plugin=False))
        plugin_pool.register_plugin(ParentClassesPlugin)
        plugin = api.add_plugin(placeholder, ParentClassesPlugin, settings.LANGUAGES[0][0])
        plugin = plugin.get_plugin_class_instance()
        ## assert baseline
        self.assertEqual(['TextPlugin'], plugin.get_parent_classes(placeholder.slot, page))

        CMS_PLACEHOLDER_CONF = {
            'body': {
                'parent_classes': {
                    'ParentClassesPlugin': ['TestPlugin'],
                }
            }
        }
        with self.settings(CMS_PLACEHOLDER_CONF=CMS_PLACEHOLDER_CONF):
            self.assertEqual(['TestPlugin'],
                                plugin.get_parent_classes(placeholder.slot, page))
        plugin_pool.unregister_plugin(ParentClassesPlugin)

    def test_plugin_translatable_content_getter_setter(self):
        """
        Test that you can add a text plugin
        """
        # add a new text plugin
        page_data = self.get_new_page_data()
        self.client.post(URL_CMS_PAGE_ADD, page_data)
        page = Page.objects.all()[0]
        created_plugin_id = self._create_text_plugin_on_page(page)

        # now edit the plugin
        plugin = self._edit_text_plugin(created_plugin_id, "Hello World")
        self.assertEqual("Hello World", plugin.body)

        # see if the getter works
        self.assertEqual({'body': "Hello World"}, plugin.get_translatable_content())

        # change the content
        self.assertEqual(True, plugin.set_translatable_content({'body': "It works!"}))

        # check if it changed
        self.assertEqual("It works!", plugin.body)

        # double check through the getter
        self.assertEqual({'body': "It works!"}, plugin.get_translatable_content())

    def test_plugin_pool_register_returns_plugin_class(self):
        @plugin_pool.register_plugin
        class DecoratorTestPlugin(CMSPluginBase):
            render_plugin = False
            name = "Test Plugin"
        self.assertIsNotNone(DecoratorTestPlugin)


class FileSystemPluginTests(PluginsTestBaseCase):
    def setUp(self):
        super(FileSystemPluginTests, self).setUp()
        call_command('collectstatic', interactive=False, verbosity=0, link=True)

    def tearDown(self):
        for directory in [settings.STATIC_ROOT, settings.MEDIA_ROOT]:
            for root, dirs, files in os.walk(directory, topdown=False):
                # We need to walk() the directory tree since rmdir() does not allow
                # to remove non-empty directories...
                for name in files:
                    # Start by killing all files we walked
                    os.remove(os.path.join(root, name))
                for name in dirs:
                    # Now all directories we walked...
                    os.rmdir(os.path.join(root, name))
        super(FileSystemPluginTests, self).tearDown()

    def test_fileplugin_icon_uppercase(self):
        page = api.create_page('testpage', 'nav_playground.html', 'en')
        body = page.placeholders.get(slot="body")
        plugin = File(
            plugin_type='FilePlugin',
            placeholder=body,
            position=1,
            language=settings.LANGUAGE_CODE,
        )
<<<<<<< HEAD
        plugin.file.save("UPPERCASE.JPG", SimpleUploadedFile("UPPERCASE.jpg", b"content"), False)
        plugin.add_root(instance=plugin)
=======
        if hasattr(plugin, 'source'):
            plugin.source.save("UPPERCASE.JPG", SimpleUploadedFile("UPPERCASE.jpg", b"content"), False)
        else:
            plugin.file.save("UPPERCASE.JPG", SimpleUploadedFile("UPPERCASE.jpg", b"content"), False)
        plugin.insert_at(None, position='last-child', save=True)
>>>>>>> dee09dfe
        self.assertNotEquals(plugin.get_icon_url().find('jpg'), -1)


class PluginManyToManyTestCase(PluginsTestBaseCase):
    def setUp(self):
        self.super_user = self._create_user("test", True, True)
        self.slave = self._create_user("slave", True)

        self._login_context = self.login_user_context(self.super_user)
        self._login_context.__enter__()

        # create 3 sections
        self.sections = []
        self.section_pks = []
        for i in range(3):
            section = Section.objects.create(name="section %s" % i)
            self.sections.append(section)
            self.section_pks.append(section.pk)
        self.section_count = len(self.sections)
        # create 10 articles by section
        for section in self.sections:
            for j in range(10):
                Article.objects.create(
                    title="article %s" % j,
                    section=section
                )
        self.FIRST_LANG = settings.LANGUAGES[0][0]
        self.SECOND_LANG = settings.LANGUAGES[1][0]

    def test_dynamic_plugin_template(self):
        page_en = api.create_page("CopyPluginTestPage (EN)", "nav_playground.html", "en")
        ph_en = page_en.placeholders.get(slot="body")
        api.add_plugin(ph_en, "ArticleDynamicTemplatePlugin", "en", title="a title")
        api.add_plugin(ph_en, "ArticleDynamicTemplatePlugin", "en", title="custom template")
        request = self.get_request(path=page_en.get_absolute_url())
        plugins = get_plugins(request, ph_en, page_en.template)
        for plugin in plugins:
            if plugin.title == 'custom template':
                self.assertEqual(plugin.get_plugin_class_instance().get_render_template({}, plugin, ph_en), 'articles_custom.html')
                self.assertTrue('Articles Custom template' in plugin.render_plugin({}, ph_en))
            else:
                self.assertEqual(plugin.get_plugin_class_instance().get_render_template({}, plugin, ph_en), 'articles.html')
                self.assertFalse('Articles Custom template' in plugin.render_plugin({}, ph_en))

    def test_add_plugin_with_m2m(self):
        # add a new text plugin
        self.assertEqual(ArticlePluginModel.objects.count(), 0)
        page_data = self.get_new_page_data()
        self.client.post(URL_CMS_PAGE_ADD, page_data)
        page = Page.objects.all()[0]
        page.publish('en')
        placeholder = page.placeholders.get(slot="body")
        plugin_data = {
            'plugin_type': "ArticlePlugin",
            'plugin_language': self.FIRST_LANG,
            'plugin_parent': '',
            'placeholder_id': placeholder.pk,
        }
        response = self.client.post(URL_CMS_PLUGIN_ADD, plugin_data)
        self.assertEqual(response.status_code, 200)
        pk = CMSPlugin.objects.all()[0].pk
        expected = {
            "url": "/en/admin/cms/page/edit-plugin/%s/" % pk,
            "breadcrumb": [
                {
                    "url": "/en/admin/cms/page/edit-plugin/%s/" % pk,
                    "title": "Articles"
                }
            ],
            'delete': '/en/admin/cms/page/delete-plugin/%s/' % pk
        }
        self.assertEqual(json.loads(response.content.decode('utf8')), expected)
        # now edit the plugin
        edit_url = URL_CMS_PLUGIN_EDIT + str(CMSPlugin.objects.all()[0].pk) + "/"
        response = self.client.get(edit_url)
        self.assertEqual(response.status_code, 200)
        data = {
            'title': "Articles Plugin 1",
            "sections": self.section_pks
        }
        response = self.client.post(edit_url, data)
        self.assertEqual(response.status_code, 200)
        self.assertEqual(ArticlePluginModel.objects.count(), 1)
        plugin = ArticlePluginModel.objects.all()[0]
        self.assertEqual(self.section_count, plugin.sections.count())
        response = self.client.get('/en/?%s' % get_cms_setting('CMS_TOOLBAR_URL__EDIT_ON'))
        self.assertEqual(response.status_code, 200)
        self.assertEqual(plugin.sections.through._meta.db_table, 'manytomany_rel_articlepluginmodel_sections')

    def test_add_plugin_with_m2m_and_publisher(self):
        self.assertEqual(ArticlePluginModel.objects.count(), 0)
        page_data = self.get_new_page_data()
        response = self.client.post(URL_CMS_PAGE_ADD, page_data)
        self.assertEqual(response.status_code, 302)
        page = Page.objects.all()[0]
        placeholder = page.placeholders.get(slot="body")

        # add a plugin
        plugin_data = {
            'plugin_type': "ArticlePlugin",
            'plugin_language': self.FIRST_LANG,
            'plugin_parent': '',
            'placeholder_id': placeholder.pk,

        }
        response = self.client.post(URL_CMS_PLUGIN_ADD, plugin_data)
        self.assertEqual(response.status_code, 200)
        pk = CMSPlugin.objects.all()[0].pk
        expected = {
            "url": "/en/admin/cms/page/edit-plugin/%s/" % pk,
            "breadcrumb": [
                {
                    "url": "/en/admin/cms/page/edit-plugin/%s/" % pk,
                    "title": "Articles"
                }
            ],
            'delete': '/en/admin/cms/page/delete-plugin/%s/' % pk
        }
        self.assertEqual(json.loads(response.content.decode('utf8')), expected)

        # there should be only 1 plugin
        self.assertEqual(1, CMSPlugin.objects.all().count())

        articles_plugin_pk = CMSPlugin.objects.all()[0].pk
        self.assertEqual(articles_plugin_pk, CMSPlugin.objects.all()[0].pk)
        # now edit the plugin
        edit_url = URL_CMS_PLUGIN_EDIT + str(CMSPlugin.objects.all()[0].pk) + "/"

        data = {
            'title': "Articles Plugin 1",
            'sections': self.section_pks
        }
        response = self.client.post(edit_url, data)
        self.assertEqual(response.status_code, 200)
        self.assertEqual(1, ArticlePluginModel.objects.count())
        articles_plugin = ArticlePluginModel.objects.all()[0]
        self.assertEqual(u'Articles Plugin 1', articles_plugin.title)
        self.assertEqual(self.section_count, articles_plugin.sections.count())

        # check publish box
        page = api.publish_page(page, self.super_user, 'en')

        # there should now be two plugins - 1 draft, 1 public
        self.assertEqual(2, CMSPlugin.objects.all().count())
        self.assertEqual(2, ArticlePluginModel.objects.all().count())

        db_counts = [plugin.sections.count() for plugin in ArticlePluginModel.objects.all()]
        expected = [self.section_count for i in range(len(db_counts))]
        self.assertEqual(expected, db_counts)

    def test_copy_plugin_with_m2m(self):
        page = api.create_page("page", "nav_playground.html", "en")

        placeholder = page.placeholders.get(slot='body')

        plugin = ArticlePluginModel(
            plugin_type='ArticlePlugin',
            placeholder=placeholder,
            position=1,
            language=self.FIRST_LANG)
        plugin.add_root(instance=plugin)

        edit_url = URL_CMS_PLUGIN_EDIT + str(plugin.pk) + "/"

        data = {
            'title': "Articles Plugin 1",
            "sections": self.section_pks
        }
        response = self.client.post(edit_url, data)
        self.assertEqual(response.status_code, 200)
        self.assertEqual(ArticlePluginModel.objects.count(), 1)

        self.assertEqual(ArticlePluginModel.objects.all()[0].sections.count(), self.section_count)

        page_data = self.get_new_page_data()

        #create 2nd language page
        page_data.update({
            'language': self.SECOND_LANG,
            'title': "%s %s" % (page.get_title(), self.SECOND_LANG),
        })
        response = self.client.post(URL_CMS_PAGE_CHANGE % page.pk + "?language=%s" % self.SECOND_LANG, page_data)
        self.assertRedirects(response, URL_CMS_PAGE)

        self.assertEqual(CMSPlugin.objects.filter(language=self.FIRST_LANG).count(), 1)
        self.assertEqual(CMSPlugin.objects.filter(language=self.SECOND_LANG).count(), 0)
        self.assertEqual(CMSPlugin.objects.count(), 1)
        self.assertEqual(Page.objects.all().count(), 1)
        copy_data = {
            'source_placeholder_id': placeholder.pk,
            'target_placeholder_id': placeholder.pk,
            'target_language': self.SECOND_LANG,
            'source_language': self.FIRST_LANG,
        }
        response = self.client.post(URL_CMS_PAGE + "copy-plugins/", copy_data)
        self.assertEqual(response.status_code, 200)
        self.assertEqual(response.content.decode('utf8').count('"position":'), 1)
        # assert copy success
        self.assertEqual(CMSPlugin.objects.filter(language=self.FIRST_LANG).count(), 1)
        self.assertEqual(CMSPlugin.objects.filter(language=self.SECOND_LANG).count(), 1)
        self.assertEqual(CMSPlugin.objects.count(), 2)
        db_counts = [plgn.sections.count() for plgn in ArticlePluginModel.objects.all()]
        expected = [self.section_count for _ in range(len(db_counts))]
        self.assertEqual(expected, db_counts)


class PluginsMetaOptionsTests(TestCase):
    ''' TestCase set for ensuring that bugs like #992 are caught '''

    # these plugins are inlined because, due to the nature of the #992
    # ticket, we cannot actually import a single file with all the
    # plugin variants in, because that calls __new__, at which point the
    # error with splitted occurs.

    def test_meta_options_as_defaults(self):
        ''' handling when a CMSPlugin meta options are computed defaults '''
        # this plugin relies on the base CMSPlugin and Model classes to
        # decide what the app_label and db_table should be

        plugin = TestPlugin.model
        self.assertEqual(plugin._meta.db_table, 'meta_testpluginmodel')
        self.assertEqual(plugin._meta.app_label, 'meta')

    def test_meta_options_as_declared_defaults(self):
        ''' handling when a CMSPlugin meta options are declared as per defaults '''
        # here, we declare the db_table and app_label explicitly, but to the same
        # values as would be computed, thus making sure it's not a problem to
        # supply options.

        plugin = TestPlugin2.model
        self.assertEqual(plugin._meta.db_table, 'meta_testpluginmodel2')
        self.assertEqual(plugin._meta.app_label, 'meta')

    def test_meta_options_custom_app_label(self):
        ''' make sure customised meta options on CMSPlugins don't break things '''

        plugin = TestPlugin3.model
        self.assertEqual(plugin._meta.db_table, 'one_thing_testpluginmodel3')
        self.assertEqual(plugin._meta.app_label, 'one_thing')

    def test_meta_options_custom_db_table(self):
        ''' make sure custom database table names are OK. '''

        plugin = TestPlugin4.model
        self.assertEqual(plugin._meta.db_table, 'or_another_4')
        self.assertEqual(plugin._meta.app_label, 'meta')

    def test_meta_options_custom_both(self):
        ''' We should be able to customise app_label and db_table together '''

        plugin = TestPlugin5.model
        self.assertEqual(plugin._meta.db_table, 'or_another_5')
        self.assertEqual(plugin._meta.app_label, 'one_thing')


class LinkPluginTestCase(PluginsTestBaseCase):
    def test_does_not_verify_existance_of_url(self):
        form = LinkForm(
            {'name': 'Linkname', 'url': 'http://www.nonexistant.test'})
        self.assertTrue(form.is_valid())

    def test_opens_in_same_window_by_default(self):
        """Could not figure out how to render this plugin

        Checking only for the values in the model"""
        form = LinkForm({'name': 'Linkname',
            'url': 'http://www.nonexistant.test'})
        link = form.save()
        self.assertEqual(link.target, '')

    def test_open_in_blank_window(self):
        form = LinkForm({'name': 'Linkname',
            'url': 'http://www.nonexistant.test', 'target': '_blank'})
        link = form.save()
        self.assertEqual(link.target, '_blank')

    def test_open_in_parent_window(self):
        form = LinkForm({'name': 'Linkname',
            'url': 'http://www.nonexistant.test', 'target': '_parent'})
        link = form.save()
        self.assertEqual(link.target, '_parent')

    def test_open_in_top_window(self):
        form = LinkForm({'name': 'Linkname',
            'url': 'http://www.nonexistant.test', 'target': '_top'})
        link = form.save()
        self.assertEqual(link.target, '_top')

    def test_open_in_nothing_else(self):
        form = LinkForm({'name': 'Linkname',
            'url': 'http://www.nonexistant.test', 'target': 'artificial'})
        self.assertFalse(form.is_valid())


class NoDatabasePluginTests(TestCase):
    def test_render_meta_is_unique(self):
        text = Text()
        link = Link()
        self.assertNotEqual(id(text._render_meta), id(link._render_meta))

    def test_render_meta_does_not_leak(self):
        text = Text()
        link = Link()

        text._render_meta.text_enabled = False
        link._render_meta.text_enabled = False

        self.assertFalse(text._render_meta.text_enabled)
        self.assertFalse(link._render_meta.text_enabled)

        link._render_meta.text_enabled = True

        self.assertFalse(text._render_meta.text_enabled)
        self.assertTrue(link._render_meta.text_enabled)

    def test_db_table_hack(self):
        # Plugin models has been moved away due to the Django 1.7 AppConfig
        from cms.test_utils.project.bunch_of_plugins.models import TestPlugin1
        self.assertEqual(TestPlugin1._meta.db_table, 'bunch_of_plugins_testplugin1')

    def test_db_table_hack_with_mixin(self):
        # Plugin models has been moved away due to the Django 1.7 AppConfig
        from cms.test_utils.project.bunch_of_plugins.models import TestPlugin2
        self.assertEqual(TestPlugin2._meta.db_table, 'bunch_of_plugins_testplugin2')

    def test_pickle(self):
        text = Text()
        text.__reduce__()


class PicturePluginTests(PluginsTestBaseCase):
    def test_link_or_page(self):
        """Test a validator: you can enter a url or a page_link, but not both."""

        page_data = self.get_new_page_data()
        self.client.post(URL_CMS_PAGE_ADD, page_data)
        page = Page.objects.all()[0]

        picture = Picture(url="test")
        # Note: don't call full_clean as it will check ALL fields - including
        # the image, which we haven't defined. Call clean() instead which
        # just validates the url and page_link fields.
        picture.clean()

        picture.page_link = page
        picture.url = None
        picture.clean()

        picture.url = "test"
        self.assertRaises(ValidationError, picture.clean)


class SimplePluginTests(TestCase):
    def test_simple_naming(self):
        class MyPlugin(CMSPluginBase):
            render_template = 'base.html'

        self.assertEqual(MyPlugin.name, 'My Plugin')

    def test_simple_context(self):
        class MyPlugin(CMSPluginBase):
            render_template = 'base.html'

        plugin = MyPlugin(ArticlePluginModel, admin.site)
        context = {}
        out_context = plugin.render(context, 1, 2)
        self.assertEqual(out_context['instance'], 1)
        self.assertEqual(out_context['placeholder'], 2)
        self.assertIs(out_context, context)


class BrokenPluginTests(TestCase):
    def test_import_broken_plugin(self):
        """
        If there is an import error in the actual cms_plugin file it should
        raise the ImportError rather than silently swallowing it -
        in opposition to the ImportError if the file 'cms_plugins.py' doesn't
        exist.
        """
        new_apps = ['cms.test_utils.project.brokenpluginapp']
        with self.settings(INSTALLED_APPS=new_apps):
            plugin_pool.discovered = False
            self.assertRaises(ImportError, plugin_pool.discover_plugins)

class MTIPluginsTestCase(PluginsTestBaseCase):
    def test_add_edit_plugin(self):
        from cms.test_utils.project.mti_pluginapp.models import TestPluginBetaModel

        """
        Test that we can instantiate and use a MTI plugin
        """

        # Create a page
        page_data = self.get_new_page_data()
        self.client.post(URL_CMS_PAGE_ADD, page_data)
        page = Page.objects.all()[0]

        # Add the MTI plugin
        plugin_data = {
            'plugin_type': "TestPluginBeta",
            'plugin_language': settings.LANGUAGES[0][0],
            'placeholder_id': page.placeholders.get(slot="body").pk,
            'plugin_parent': '',
        }
        response = self.client.post(URL_CMS_PLUGIN_ADD, plugin_data)
        self.assertEqual(response.status_code, 200)
        plugin_id = self.get_response_pk(response)
        self.assertEqual(plugin_id, CMSPlugin.objects.all()[0].pk)

        # Test we can open the change form for the MTI plugin
        edit_url = "%s%s/" % (URL_CMS_PLUGIN_EDIT, plugin_id)
        response = self.client.get(edit_url)
        self.assertEqual(response.status_code, 200)

        # Edit the MTI plugin
        data = {
            "alpha": "ALPHA",
            "beta": "BETA"
        }
        response = self.client.post(edit_url, data)
        self.assertEqual(response.status_code, 200)

        # Test that the change was properly stored in the DB
        plugin_model = TestPluginBetaModel.objects.all()[0]
        self.assertEqual("ALPHA", plugin_model.alpha)
        self.assertEqual("BETA", plugin_model.beta)<|MERGE_RESOLUTION|>--- conflicted
+++ resolved
@@ -1317,16 +1317,11 @@
             position=1,
             language=settings.LANGUAGE_CODE,
         )
-<<<<<<< HEAD
-        plugin.file.save("UPPERCASE.JPG", SimpleUploadedFile("UPPERCASE.jpg", b"content"), False)
-        plugin.add_root(instance=plugin)
-=======
         if hasattr(plugin, 'source'):
             plugin.source.save("UPPERCASE.JPG", SimpleUploadedFile("UPPERCASE.jpg", b"content"), False)
         else:
             plugin.file.save("UPPERCASE.JPG", SimpleUploadedFile("UPPERCASE.jpg", b"content"), False)
-        plugin.insert_at(None, position='last-child', save=True)
->>>>>>> dee09dfe
+        plugin.add_root(instance=plugin)
         self.assertNotEquals(plugin.get_icon_url().find('jpg'), -1)
 
 
