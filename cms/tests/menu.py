# -*- coding: utf-8 -*-
from __future__ import with_statement
import copy

from django.conf import settings
from django.contrib.auth.models import AnonymousUser, Permission, Group
from django.template import Template, TemplateSyntaxError
from django.test.utils import override_settings
from django.utils.translation import activate
from menus.base import NavigationNode, Menu
from menus.menu_pool import menu_pool, _build_nodes_inner_for_one_menu
from menus.models import CacheKey
from menus.utils import mark_descendants, find_selected, cut_levels

from cms.api import create_page
from cms.menu import CMSMenu, get_visible_pages
from cms.models import Page, ACCESS_PAGE_AND_DESCENDANTS
from cms.models.permissionmodels import GlobalPagePermission, PagePermission
from cms.test_utils.project.sampleapp.menu import StaticMenu, StaticMenu2
from cms.test_utils.fixtures.menus import (MenusFixture, SubMenusFixture,
                                           SoftrootFixture, ExtendedMenusFixture)
from cms.test_utils.testcases import CMSTestCase
from cms.test_utils.util.context_managers import LanguageOverride
from cms.test_utils.util.fuzzy_int import FuzzyInt
from cms.test_utils.util.mock import AttributeObject
from cms.utils import get_cms_setting
from cms.utils.i18n import force_language


class BaseMenuTest(CMSTestCase):

    def _get_nodes(self, path='/'):
        node1 = NavigationNode('1', '/1/', 1)
        node2 = NavigationNode('2', '/2/', 2, 1)
        node3 = NavigationNode('3', '/3/', 3, 2)
        node4 = NavigationNode('4', '/4/', 4, 2)
        node5 = NavigationNode('5', '/5/', 5)
        nodes = [node1, node2, node3, node4, node5]
        tree = _build_nodes_inner_for_one_menu([n for n in nodes], "test")
        request = self.get_request(path)
        menu_pool.apply_modifiers(tree, request)
        return tree, nodes

    def setUp(self):
        super(BaseMenuTest, self).setUp()
        if not menu_pool.discovered:
            menu_pool.discover_menus()
        self.old_menu = menu_pool.menus
        menu_pool.menus = {'CMSMenu': self.old_menu['CMSMenu']}
        menu_pool.clear(settings.SITE_ID)
        activate("en")

    def tearDown(self):
        menu_pool.menus = self.old_menu
        super(BaseMenuTest, self).tearDown()

    def get_page(self, num):
        return Page.objects.public().get(title_set__title='P%s' % num)


class MenuDiscoveryTest(ExtendedMenusFixture, CMSTestCase):

    def setUp(self):
        super(MenuDiscoveryTest, self).setUp()
        menu_pool.discovered = False
        self.old_menu = menu_pool.menus
        menu_pool.menus = {}
        menu_pool.discover_menus()
        menu_pool.register_menu(StaticMenu)
        menu_pool.register_menu(StaticMenu2)

    def tearDown(self):
        menu_pool.menus = self.old_menu
        menu_pool._expanded = False
        super(MenuDiscoveryTest, self).tearDown()

    def test_menu_types_expansion_basic(self):
        request = self.get_request('/')

        menu_pool.discover_menus()
        self.assertFalse(menu_pool._expanded)
        for key, menu in menu_pool.menus.items():
            self.assertTrue(issubclass(menu, Menu))
        defined_menus = len(menu_pool.menus)

        # Testing expansion after get_nodes
        menu_pool.get_nodes(request)
        self.assertTrue(menu_pool._expanded)
        for key, menu in menu_pool.menus.items():
            self.assertTrue(isinstance(menu, Menu))
        self.assertEqual(defined_menus, len(menu_pool.menus))

    def test_menu_expanded(self):
        menu_pool.discovered = False
        menu_pool.discover_menus()

<<<<<<< HEAD
        with self.settings(ROOT_URLCONF='cms.test_utils.project.urls_for_apphook_tests'):
            request = self.get_request('/')

=======
        with SettingsOverride(ROOT_URLCONF='cms.test_utils.project.urls_for_apphook_tests'):
>>>>>>> 8bdef8de
            page = create_page("apphooked-page", "nav_playground.html", "en",
                               published=True, apphook="SampleApp",
                               navigation_extenders='StaticMenu')

            menu_pool._expanded = False
            self.assertFalse(menu_pool._expanded)
            self.assertTrue(menu_pool.discovered)
            menu_pool._expand_menus()

            self.assertTrue(menu_pool._expanded)
            self.assertTrue(menu_pool.discovered)
            # Counts the number of StaticMenu (which is expanded) and StaticMenu2
            # (which is not) and checks the keyname for the StaticMenu instances
            static_menus = 2
            static_menus_2 = 1
            for key, menu in menu_pool.menus.items():
                if key.startswith('StaticMenu:'):
                    static_menus -= 1
                    self.assertTrue(key.endswith(str(page.get_public_object().pk)) or key.endswith(str(page.get_draft_object().pk)))

                if key == 'StaticMenu2':
                    static_menus_2 -= 1

            self.assertEqual(static_menus, 0)
            self.assertEqual(static_menus_2, 0)

    def test_multiple_menus(self):
        with SettingsOverride(ROOT_URLCONF='cms.test_utils.project.urls_for_apphook_tests'):
            create_page("apphooked-page", "nav_playground.html", "en",
                        published=True, apphook="SampleApp2")
            create_page("apphooked-page", "nav_playground.html", "en",
                        published=True,
                        navigation_extenders='StaticMenu')
            create_page("apphooked-page", "nav_playground.html", "en",
                        published=True, apphook="NamespacedApp", apphook_namespace='whatever',
                        navigation_extenders='StaticMenu')
            menu_pool._expanded = False
            menu_pool._expand_menus()

            self.assertEqual(len(menu_pool.get_menus_by_attribute("cms_enabled", True)), 2)

class ExtendedFixturesMenuTests(ExtendedMenusFixture, BaseMenuTest):
    """
    Tree from fixture:

        + P1
        | + P2
        |   + P3
        | + P9
        |   + P10
        |      + P11
        + P4
        | + P5
        + P6 (not in menu)
          + P7
          + P8
    """
    def get_page(self, num):
        return Page.objects.public().get(title_set__title='P%s' % num)

    def get_level(self, num):
        return Page.objects.public().filter(level=num)

    def get_all_pages(self):
        return Page.objects.public()

    def test_menu_failfast_on_invalid_usage(self):
        context = self.get_context()
        context['child'] = self.get_page(1)
        # test standard show_menu
        with self.settings(DEBUG=True, TEMPLATE_DEBUG=True):
            tpl = Template("{% load menu_tags %}{% show_menu 0 0 0 0 'menu/menu.html' child %}")
            self.assertRaises(TemplateSyntaxError, tpl.render, context)

    def test_show_submenu_nephews(self):
        context = self.get_context(path=self.get_page(2).get_absolute_url())
        tpl = Template("{% load menu_tags %}{% show_sub_menu 100 1 1 %}")
        tpl.render(context)
        nodes = context["children"]
        # P2 is the selected node
        self.assertTrue(nodes[0].selected)
        # Should include P10 but not P11
        self.assertEqual(len(nodes[1].children), 1)
        self.assertFalse(nodes[1].children[0].children)

        tpl = Template("{% load menu_tags %}{% show_sub_menu 100 1 %}")
        tpl.render(context)
        nodes = context["children"]
        # should now include both P10 and P11
        self.assertEqual(len(nodes[1].children), 1)
        self.assertEqual(len(nodes[1].children[0].children), 1)

    def test_show_submenu_template_root_level_none_no_nephew_limit(self):
        context = self.get_context(path=self.get_page(1).get_absolute_url())
        tpl = Template("{% load menu_tags %}{% show_sub_menu 100 None 100 %}")
        tpl.render(context)
        nodes = context["children"]
        # default nephew limit, P2 and P9 in the nodes list
        self.assertEqual(len(nodes), 2)


class FixturesMenuTests(MenusFixture, BaseMenuTest):
    """
    Tree from fixture:

        + P1
        | + P2
        |   + P3
        + P4
        | + P5
        + P6 (not in menu)
          + P7
          + P8
    """
    def get_page(self, num):
        return Page.objects.public().get(title_set__title='P%s' % num)

    def get_level(self, num):
        return Page.objects.public().filter(depth=num)

    def get_all_pages(self):
        return Page.objects.public()

    def test_menu_failfast_on_invalid_usage(self):
        context = self.get_context()
        context['child'] = self.get_page(1)
        # test standard show_menu
        with self.settings(DEBUG=True, TEMPLATE_DEBUG=True):
            tpl = Template("{% load menu_tags %}{% show_menu 0 0 0 0 'menu/menu.html' child %}")
            self.assertRaises(TemplateSyntaxError, tpl.render, context)

    def test_basic_cms_menu(self):
        self.assertEqual(len(menu_pool.menus), 1)
        with force_language("en"):
            response = self.client.get(self.get_pages_root())  # path = '/'
        self.assertEqual(response.status_code, 200)
        request = self.get_request()

        # test the cms menu class
        menu = CMSMenu()
        nodes = menu.get_nodes(request)
        self.assertEqual(len(nodes), len(self.get_all_pages()))

    def test_show_menu(self):
        context = self.get_context()
        # test standard show_menu
        tpl = Template("{% load menu_tags %}{% show_menu %}")
        tpl.render(context)
        nodes = context['children']
        self.assertEqual(len(nodes), 2)
        self.assertEqual(nodes[0].selected, True)
        self.assertEqual(nodes[0].sibling, False)
        self.assertEqual(nodes[0].descendant, False)
        self.assertEqual(nodes[0].children[0].descendant, True)
        self.assertEqual(nodes[0].children[0].children[0].descendant, True)
        self.assertEqual(nodes[0].get_absolute_url(), self.get_pages_root())
        self.assertEqual(nodes[1].get_absolute_url(), self.get_page(4).get_absolute_url())
        self.assertEqual(nodes[1].sibling, True)
        self.assertEqual(nodes[1].selected, False)

    def test_show_menu_num_queries(self):
        context = self.get_context()
        # test standard show_menu
        with self.assertNumQueries(FuzzyInt(5, 7)):
            """
            The queries should be:
                get all pages
                get all page permissions
                get all titles
                get the menu cache key
                create a savepoint (in django>=1.6)
                set the menu cache key
                release the savepoint (in django>=1.6)
            """
            tpl = Template("{% load menu_tags %}{% show_menu %}")
            tpl.render(context)

    def test_show_menu_cache_key_leak(self):
        context = self.get_context()
        tpl = Template("{% load menu_tags %}{% show_menu %}")
        self.assertEqual(CacheKey.objects.count(), 0)
        tpl.render(context)
        self.assertEqual(CacheKey.objects.count(), 1)
        tpl.render(context)
        self.assertEqual(CacheKey.objects.count(), 1)

    def test_menu_keys_duplicate_truncates(self):
        """
        When two objects with the same characteristics are present in the
        database, get_or_create truncates the database table to "invalidate"
        the cache, before retrying. This can happen after migrations, and since
        it's only cache, we don't want any propagation of errors.
        """
        CacheKey.objects.create(language="fr", site=1, key="a")
        CacheKey.objects.create(language="fr", site=1, key="a")
        CacheKey.objects.get_or_create(language="fr", site=1, key="a")

        self.assertEqual(CacheKey.objects.count(), 1)

    def test_only_active_tree(self):
        context = self.get_context()
        # test standard show_menu
        tpl = Template("{% load menu_tags %}{% show_menu 0 100 0 100 %}")
        tpl.render(context)
        nodes = context['children']
        self.assertEqual(len(nodes[1].children), 0)
        self.assertEqual(len(nodes[0].children), 1)
        self.assertEqual(len(nodes[0].children[0].children), 1)
        context = self.get_context(path=self.get_page(4).get_absolute_url())
        tpl = Template("{% load menu_tags %}{% show_menu 0 100 0 100 %}")
        tpl.render(context)
        nodes = context['children']
        self.assertEqual(len(nodes[1].children), 1)
        self.assertEqual(len(nodes[0].children), 0)

    def test_only_one_active_level(self):
        context = self.get_context()
        # test standard show_menu
        tpl = Template("{% load menu_tags %}{% show_menu 0 100 0 1 %}")
        tpl.render(context)
        nodes = context['children']
        self.assertEqual(len(nodes[1].children), 0)
        self.assertEqual(len(nodes[0].children), 1)
        self.assertEqual(len(nodes[0].children[0].children), 0)

    def test_only_level_zero(self):
        context = self.get_context()
        # test standard show_menu
        tpl = Template("{% load menu_tags %}{% show_menu 0 0 0 0 %}")
        tpl.render(context)
        nodes = context['children']
        for node in nodes:
            self.assertEqual(len(node.children), 0)

    def test_only_level_one(self):
        context = self.get_context()
        # test standard show_menu
        tpl = Template("{% load menu_tags %}{% show_menu 1 1 100 100 %}")
        tpl.render(context)
        nodes = context['children']
        self.assertEqual(len(nodes), len(self.get_level(2)))
        for node in nodes:
            self.assertEqual(len(node.children), 0)

    def test_only_level_one_active(self):
        context = self.get_context()
        # test standard show_menu
        tpl = Template("{% load menu_tags %}{% show_menu 1 1 0 100 %}")
        tpl.render(context)
        nodes = context['children']
        self.assertEqual(len(nodes), 1)
        self.assertEqual(nodes[0].descendant, True)
        self.assertEqual(len(nodes[0].children), 0)

    def test_level_zero_and_one(self):
        context = self.get_context()
        # test standard show_menu
        tpl = Template("{% load menu_tags %}{% show_menu 0 1 100 100 %}")
        tpl.render(context)
        nodes = context['children']
        self.assertEqual(len(nodes), 2)
        for node in nodes:
            self.assertEqual(len(node.children), 1)

    def test_show_submenu(self):
        context = self.get_context()
        # test standard show_menu
        tpl = Template("{% load menu_tags %}{% show_sub_menu %}")
        tpl.render(context)
        nodes = context['children']
        self.assertEqual(nodes[0].descendant, True)
        self.assertEqual(len(nodes), 1)
        self.assertEqual(len(nodes[0].children), 1)

        tpl = Template("{% load menu_tags %}{% show_sub_menu 1  %}")
        tpl.render(context)
        nodes = context['children']
        self.assertEqual(len(nodes), 1)
        self.assertEqual(len(nodes[0].children), 0)

        context = self.get_context(path=self.get_page(3).get_absolute_url())
        tpl = Template("{% load menu_tags %}{% show_sub_menu 100 1 %}")
        tpl.render(context)
        nodes = context["children"]
        # P3 is the selected node
        self.assertFalse(nodes[0].selected)
        self.assertTrue(nodes[0].children[0].selected)
        # top level node should be P2
        self.assertEqual(nodes[0].get_absolute_url(), self.get_page(2).get_absolute_url())
        # should include P3 as well
        self.assertEqual(len(nodes[0].children), 1)

        context = self.get_context(path=self.get_page(2).get_absolute_url())
        tpl = Template("{% load menu_tags %}{% show_sub_menu 100 0 %}")
        tpl.render(context)
        nodes = context["children"]
        # P1 should be in the nav
        self.assertEqual(nodes[0].get_absolute_url(), self.get_page(1).get_absolute_url())
        # P2 is selected
        self.assertTrue(nodes[0].children[0].selected)

    def test_show_submenu_template_root_level_none(self):
        context = self.get_context(path=self.get_page(1).get_absolute_url())
        tpl = Template("{% load menu_tags %}{% show_sub_menu 100 None 1 %}")
        tpl.render(context)
        nodes = context["children"]
        # First node is P2 (P1 children) thus not selected
        self.assertFalse(nodes[0].selected)
        # nephew limit of 1, so only P2 is the nodes list
        self.assertEqual(len(nodes), 1)
        # P3 is a child of P2, but not in nodes list
        self.assertTrue(nodes[0].children)

    def test_show_breadcrumb(self):
        context = self.get_context(path=self.get_page(3).get_absolute_url())
        tpl = Template("{% load menu_tags %}{% show_breadcrumb %}")
        tpl.render(context)
        nodes = context['ancestors']
        self.assertEqual(len(nodes), 3)
        tpl = Template("{% load menu_tags %}{% show_breadcrumb 1 %}")
        tpl.render(context)
        nodes = context['ancestors']
        self.assertEqual(len(nodes), 2)
        context = self.get_context()
        tpl = Template("{% load menu_tags %}{% show_breadcrumb %}")
        tpl.render(context)
        nodes = context['ancestors']
        self.assertEqual(len(nodes), 1)
        tpl = Template("{% load menu_tags %}{% show_breadcrumb 1 %}")
        tpl.render(context)
        nodes = context['ancestors']
        self.assertEqual(len(nodes), 0)

        page1 = self.get_page(1)
        page1.in_navigation = False
        page1.save()
        page2 = self.get_page(2)
        context = self.get_context(path=page2.get_absolute_url())
        tpl = Template("{% load menu_tags %}{% show_breadcrumb %}")
        tpl.render(context)
        nodes = context['ancestors']
        self.assertEqual(len(nodes), 2)
        self.assertEqual(nodes[0].get_absolute_url(), self.get_pages_root())
        self.assertEqual(isinstance(nodes[0], NavigationNode), True)
        self.assertEqual(nodes[1].get_absolute_url(), page2.get_absolute_url())

    def test_language_chooser(self):
        # test simple language chooser with default args
        lang_settings = copy.deepcopy(get_cms_setting('LANGUAGES'))
        lang_settings[1][0]['public'] = False
        with self.settings(CMS_LANGUAGES=lang_settings):
            context = self.get_context(path=self.get_page(3).get_absolute_url())
            tpl = Template("{% load menu_tags %}{% language_chooser %}")
            tpl.render(context)
            self.assertEqual(len(context['languages']), 3)
            # try a different template and some different args
            tpl = Template("{% load menu_tags %}{% language_chooser 'menu/test_language_chooser.html' %}")
            tpl.render(context)
            self.assertEqual(context['template'], 'menu/test_language_chooser.html')
            tpl = Template("{% load menu_tags %}{% language_chooser 'short' 'menu/test_language_chooser.html' %}")
            tpl.render(context)
            self.assertEqual(context['template'], 'menu/test_language_chooser.html')
            for lang in context['languages']:
                self.assertEqual(*lang)

    def test_page_language_url(self):
        path = self.get_page(3).get_absolute_url()
        context = self.get_context(path=path)
        tpl = Template("{%% load menu_tags %%}{%% page_language_url '%s' %%}" % 'en')
        url = tpl.render(context)
        self.assertEqual(url, "%s" % path)

    def test_show_menu_below_id(self):
        page2 = self.get_page(2)
        page2.reverse_id = "hello"
        page2.save()
        page2 = self.reload(page2)
        self.assertEqual(page2.reverse_id, "hello")
        page5 = self.get_page(5)
        context = self.get_context(path=page5.get_absolute_url())
        tpl = Template("{% load menu_tags %}{% show_menu_below_id 'hello' %}")
        tpl.render(context)
        nodes = context['children']
        self.assertEqual(len(nodes), 1)
        page3_url = self.get_page(3).get_absolute_url()
        self.assertEqual(nodes[0].get_absolute_url(), page3_url)
        page2.in_navigation = False
        page2.save()
        context = self.get_context(path=page5.get_absolute_url())
        tpl = Template("{% load menu_tags %}{% show_menu_below_id 'hello' %}")
        tpl.render(context)
        nodes = context['children']
        self.assertEqual(len(nodes), 1)
        self.assertEqual(nodes[0].get_absolute_url(), page3_url)

    def test_unpublished(self):
        page2 = self.get_page(2)
        page2.title_set.update(published=False)
        context = self.get_context()
        tpl = Template("{% load menu_tags %}{% show_menu %}")
        tpl.render(context)
        nodes = context['children']
        self.assertEqual(len(nodes), 2)
        self.assertEqual(len(nodes[0].children), 0)

    def test_home_not_in_menu(self):
        page1 = self.get_page(1)
        page1.in_navigation = False
        page1.save()
        page4 = self.get_page(4)
        page4.in_navigation = False
        page4.save()
        context = self.get_context()
        tpl = Template("{% load menu_tags %}{% show_menu 0 100 100 100 %}")
        tpl.render(context)
        nodes = context['children']
        self.assertEqual(len(nodes), 1)
        self.assertEqual(nodes[0].get_absolute_url(), self.get_page(2).get_absolute_url())
        self.assertEqual(nodes[0].children[0].get_absolute_url(), self.get_page(3).get_absolute_url())
        page4 = self.get_page(4)
        page4.in_navigation = True
        page4.save()
        menu_pool.clear(settings.SITE_ID)
        context = self.get_context()
        tpl = Template("{% load menu_tags %}{% show_menu 0 100 100 100 %}")
        tpl.render(context)
        nodes = context['children']
        self.assertEqual(len(nodes), 2)

    def test_show_submenu_from_non_menu_page(self):
        """
        Here's the structure bit we're interested in:

        + P6 (not in menu)
          + P7
          + P8

        When we render P6, there should be a menu entry for P7 and P8 if the
        tag parameters are "1 XXX XXX XXX"
        """
        page6 = self.get_page(6)
        context = self.get_context(page6.get_absolute_url())
        tpl = Template("{% load menu_tags %}{% show_menu 1 100 0 1 %}")
        tpl.render(context)
        nodes = context['children']
        number_of_p6_children = len(page6.children.filter(in_navigation=True))
        self.assertEqual(len(nodes), number_of_p6_children)

        page7 = self.get_page(7)
        context = self.get_context(page7.get_absolute_url())
        tpl = Template("{% load menu_tags %}{% show_menu 1 100 0 1 %}")
        tpl.render(context)
        nodes = context['children']
        self.assertEqual(len(nodes), number_of_p6_children)

        tpl = Template("{% load menu_tags %}{% show_menu 2 100 0 1 %}")
        tpl.render(context)
        nodes = context['children']
        number_of_p7_children = len(page7.children.filter(in_navigation=True))
        self.assertEqual(len(nodes), number_of_p7_children)

    def test_show_breadcrumb_invisible(self):
        # Must use the drafts to find the parent when calling create_page
        parent = Page.objects.drafts().get(title_set__title='P3')
        invisible_page = create_page("invisible", "nav_playground.html", "en",
            parent=parent, published=True, in_navigation=False)
        context = self.get_context(path=invisible_page.get_absolute_url())
        tpl = Template("{% load menu_tags %}{% show_breadcrumb %}")
        tpl.render(context)
        nodes = context['ancestors']
        self.assertEqual(len(nodes), 3)
        tpl = Template("{% load menu_tags %}{% show_breadcrumb 0 'menu/breadcrumb.html' 1 %}")
        tpl.render(context)
        nodes = context['ancestors']
        self.assertEqual(len(nodes), 3)
        tpl = Template("{% load menu_tags %}{% show_breadcrumb 0 'menu/breadcrumb.html' 0 %}")
        tpl.render(context)
        nodes = context['ancestors']
        self.assertEqual(len(nodes), 4)


class MenuTests(BaseMenuTest):
    def test_build_nodes_inner_for_worst_case_menu(self):
        '''
            Tests the worst case scenario

            node5
             node4
              node3
               node2
                node1
        '''
        node1 = NavigationNode('Test1', '/test1/', 1, 2)
        node2 = NavigationNode('Test2', '/test2/', 2, 3)
        node3 = NavigationNode('Test3', '/test3/', 3, 4)
        node4 = NavigationNode('Test4', '/test4/', 4, 5)
        node5 = NavigationNode('Test5', '/test5/', 5, None)

        menu_class_name = 'Test'
        nodes = [node1, node2, node3, node4, node5, ]
        len_nodes = len(nodes)

        final_list = _build_nodes_inner_for_one_menu(nodes, menu_class_name)
        self.assertEqual(len(final_list), len_nodes)

        self.assertEqual(node1.parent, node2)
        self.assertEqual(node2.parent, node3)
        self.assertEqual(node3.parent, node4)
        self.assertEqual(node4.parent, node5)
        self.assertEqual(node5.parent, None)

        self.assertEqual(node1.children, [])
        self.assertEqual(node2.children, [node1])
        self.assertEqual(node3.children, [node2])
        self.assertEqual(node4.children, [node3])
        self.assertEqual(node5.children, [node4])

    def test_build_nodes_inner_for_circular_menu(self):
        '''
        TODO:
            To properly handle this test we need to have a circular dependency
            detection system.
            Go nuts implementing it :)
        '''
        pass

    def test_build_nodes_inner_for_broken_menu(self):
        '''
            Tests a broken menu tree (non-existing parent)

            node5
             node4
              node3

            <non-existant>
             node2
              node1
        '''
        node1 = NavigationNode('Test1', '/test1/', 1, 2)
        node2 = NavigationNode('Test2', '/test2/', 2, 12)
        node3 = NavigationNode('Test3', '/test3/', 3, 4)
        node4 = NavigationNode('Test4', '/test4/', 4, 5)
        node5 = NavigationNode('Test5', '/test5/', 5, None)

        menu_class_name = 'Test'
        nodes = [node1, node2, node3, node4, node5, ]

        final_list = _build_nodes_inner_for_one_menu(nodes, menu_class_name)
        self.assertEqual(len(final_list), 3)
        self.assertFalse(node1 in final_list)
        self.assertFalse(node2 in final_list)

        self.assertEqual(node1.parent, None)
        self.assertEqual(node2.parent, None)
        self.assertEqual(node3.parent, node4)
        self.assertEqual(node4.parent, node5)
        self.assertEqual(node5.parent, None)

        self.assertEqual(node1.children, [])
        self.assertEqual(node2.children, [])
        self.assertEqual(node3.children, [])
        self.assertEqual(node4.children, [node3])
        self.assertEqual(node5.children, [node4])

    def test_utils_mark_descendants(self):
        tree_nodes, flat_nodes = self._get_nodes()
        mark_descendants(tree_nodes)
        for node in flat_nodes:
            self.assertTrue(node.descendant, node)

    def test_utils_find_selected(self):
        tree_nodes, flat_nodes = self._get_nodes()
        node = flat_nodes[0]
        selected = find_selected(tree_nodes)
        self.assertEqual(selected, node)
        selected = find_selected([])
        self.assertEqual(selected, None)

    def test_utils_cut_levels(self):
        tree_nodes, flat_nodes = self._get_nodes()
        self.assertEqual(cut_levels(tree_nodes, 1), [flat_nodes[1]])

    def test_empty_menu(self):
        context = self.get_context()
        tpl = Template("{% load menu_tags %}{% show_menu 0 100 100 100 %}")
        tpl.render(context)
        nodes = context['children']
        self.assertEqual(len(nodes), 0)


@override_settings(CMS_PERMISSION=False)
class AdvancedSoftrootTests(SoftrootFixture, CMSTestCase):
    """
    Tree in fixture (as taken from issue 662):

        top
            root
                aaa
                    111
                        ccc
                            ddd
                    222
                bbb
                    333
                    444

    In the fixture, all pages are "in_navigation", "published" and
    NOT-"soft_root".

    What is a soft root?

        If a page is a soft root, it becomes the root page in the menu if
        we are currently on or under that page.

        If we are above that page, the children of this page are not shown.
    """

    def tearDown(self):
        Page.objects.all().delete()

    def get_page(self, name):
        return Page.objects.public().get(title_set__slug=name)

    def assertTreeQuality(self, a, b, *attrs):
        """
        Checks that the node-lists a and b are the same for attrs.

        This is recursive over the tree
        """
        msg = '%r != %r with %r, %r' % (len(a), len(b), a, b)
        self.assertEqual(len(a), len(b), msg)
        for n1, n2 in zip(a, b):
            for attr in attrs:
                a1 = getattr(n1, attr)
                a2 = getattr(n2, attr)
                msg = '%r != %r with %r, %r (%s)' % (a1, a2, n1, n2, attr)
                self.assertEqual(a1, a2, msg)
            self.assertTreeQuality(n1.children, n2.children)

    def test_top_not_in_nav(self):
        """
        top: not in navigation

        tag: show_menu 0 100 0 100

        context shared: current page is aaa
        context 1: root is NOT a softroot
        context 2: root IS a softroot

        expected result: the two node-trees should be equal
        """
        top = self.get_page('top')
        top.in_navigation = False
        top.save()
        aaa = self.get_page('aaa')
        # root is NOT a soft root
        context = self.get_context(aaa.get_absolute_url())
        tpl = Template("{% load menu_tags %}{% show_menu 0 100 0 100 %}")
        tpl.render(context)
        hard_root = context['children']
        # root IS a soft root
        root = self.get_page('root')
        root.soft_root = True
        root.save()
        aaa = self.get_page('aaa')
        context = self.get_context(aaa.get_absolute_url())
        tpl = Template("{% load menu_tags %}{% show_menu 0 100 0 100 %}")
        tpl.render(context)
        soft_root = context['children']
        # assert the two trees are equal in terms of 'level' and 'title'
        self.assertTreeQuality(hard_root, soft_root, 'level', 'title')

    def test_top_in_nav(self):
        """
        top: in navigation

        tag: show_menu 0 100 0 100

        context shared: current page is aaa
        context 1: root is NOT a softroot
        context 2: root IS a softroot

        expected result 1:
            0:top
               1:root
                  2:aaa
                     3:111
                        4:ccc
                           5:ddd
                     3:222
                  2:bbb
        expected result 2:
            0:root
               1:aaa
                  2:111
                     3:ccc
                        4:ddd
                  2:222
               1:bbb
        """
        aaa = self.get_page('aaa')
        # root is NOT a soft root
        context = self.get_context(aaa.get_absolute_url())
        tpl = Template("{% load menu_tags %}{% show_menu 0 100 0 100 %}")
        tpl.render(context)
        hard_root = context['children']
        mock_tree = [
            AttributeObject(title='top', level=0, children=[
                AttributeObject(title='root', level=1, children=[
                    AttributeObject(title='aaa', level=2, children=[
                        AttributeObject(title='111', level=3, children=[
                            AttributeObject(title='ccc', level=4, children=[
                                AttributeObject(title='ddd', level=5, children=[])
                            ])
                        ]),
                        AttributeObject(title='222', level=3, children=[])
                    ]),
                    AttributeObject(title='bbb', level=2, children=[])
                ])
            ])
        ]
        self.assertTreeQuality(hard_root, mock_tree)
        # root IS a soft root
        root = self.get_page('root')
        root.soft_root = True
        root.save()
        aaa = self.get_page('aaa')
        context = self.get_context(aaa.get_absolute_url())
        tpl = Template("{% load menu_tags %}{% show_menu 0 100 0 100 %}")
        tpl.render(context)
        soft_root = context['children']
        mock_tree = [
            AttributeObject(title='root', level=0, children=[
                AttributeObject(title='aaa', level=1, children=[
                    AttributeObject(title='111', level=2, children=[
                        AttributeObject(title='ccc', level=3, children=[
                            AttributeObject(title='ddd', level=4, children=[])
                        ])
                    ]),
                    AttributeObject(title='222', level=2, children=[])
                ]),
                AttributeObject(title='bbb', level=1, children=[])
            ])
        ]
        self.assertTreeQuality(soft_root, mock_tree, 'title', 'level')


class ShowSubMenuCheck(SubMenusFixture, BaseMenuTest):
    """
    Tree from fixture:

        + P1
        | + P2
        |   + P3
        + P4
        | + P5
        + P6
          + P7 (not in menu)
          + P8
    """
    def test_show_submenu(self):
        page = self.get_page(6)
        subpage = self.get_page(8)
        context = self.get_context(page.get_absolute_url())
        # test standard show_menu
        tpl = Template("{% load menu_tags %}{% show_sub_menu %}")
        tpl.render(context)
        nodes = context['children']
        self.assertEqual(len(nodes), 1)
        self.assertEqual(nodes[0].id, subpage.pk)

    def test_show_submenu_num_queries(self):
        page = self.get_page(6)
        subpage = self.get_page(8)
        context = self.get_context(page.get_absolute_url())

        # test standard show_menu
        with self.assertNumQueries(FuzzyInt(5, 7)):
            """
            The queries should be:
                get all pages
                get all page permissions
                get all titles
                get the menu cache key
                create a savepoint (in django>=1.6)
                set the menu cache key
                release the savepoint (in django>=1.6)
            """
            tpl = Template("{% load menu_tags %}{% show_sub_menu %}")
            tpl.render(context)
            nodes = context['children']
            self.assertEqual(len(nodes), 1)
            self.assertEqual(nodes[0].id, subpage.pk)


class ShowMenuBelowIdTests(BaseMenuTest):
    """
    Test for issue 521

    Build the following tree:

        A
        |-B
          |-C
          \-D (not in nav)
    """
    def test_not_in_navigation(self):
        a = create_page('A', 'nav_playground.html', 'en', published=True,
                        in_navigation=True, reverse_id='a')
        b = create_page('B', 'nav_playground.html', 'en', parent=a,
                       published=True, in_navigation=True)
        c = create_page('C', 'nav_playground.html', 'en', parent=b,
                        published=True, in_navigation=True)
        create_page('D', 'nav_playground.html', 'en', parent=self.reload(b),
                    published=True, in_navigation=False)
        context = self.get_context(a.get_absolute_url())
        tpl = Template("{% load menu_tags %}{% show_menu_below_id 'a' 0 100 100 100 %}")
        tpl.render(context)
        nodes = context['children']
        self.assertEqual(len(nodes), 1, nodes)
        node = nodes[0]
        self.assertEqual(node.id, b.publisher_public.id)
        children = node.children
        self.assertEqual(len(children), 1, repr(children))
        child = children[0]
        self.assertEqual(child.id, c.publisher_public.id)

    def test_not_in_navigation_num_queries(self):
        """
        Test for issue 521

        Build the following tree:

            A
            |-B
              |-C
              \-D (not in nav)
        """
        a = create_page('A', 'nav_playground.html', 'en', published=True,
                        in_navigation=True, reverse_id='a')
        b = create_page('B', 'nav_playground.html', 'en', parent=a,
                        published=True, in_navigation=True)
        c = create_page('C', 'nav_playground.html', 'en', parent=b,
                        published=True, in_navigation=True)
        create_page('D', 'nav_playground.html', 'en', parent=self.reload(b),
                    published=True, in_navigation=False)

        with LanguageOverride('en'):
            context = self.get_context(a.get_absolute_url())
            with self.assertNumQueries(FuzzyInt(5, 7)):
                """
                The queries should be:
                    get all pages
                    get all page permissions
                    get all titles
                    get the menu cache key
                    create a savepoint (in django>=1.6)
                    set the menu cache key
                    release the savepoint (in django>=1.6)
                """
                # Actually seems to run:
                tpl = Template("{% load menu_tags %}{% show_menu_below_id 'a' 0 100 100 100 %}")
                tpl.render(context)
            nodes = context['children']
            self.assertEqual(len(nodes), 1, nodes)
            node = nodes[0]
            self.assertEqual(node.id, b.publisher_public.id)
            children = node.children
            self.assertEqual(len(children), 1, repr(children))
            child = children[0]
            self.assertEqual(child.id, c.publisher_public.id)

    def test_menu_in_soft_root(self):
        """
        Test for issue 3504

        Build the following tree:

            A
            |-B
            C (soft_root)
        """
        a = create_page('A', 'nav_playground.html', 'en', published=True,
                        in_navigation=True, reverse_id='a')
        b = create_page('B', 'nav_playground.html', 'en', parent=a,
                       published=True, in_navigation=True)
        c = create_page('C', 'nav_playground.html', 'en', published=True,
                        in_navigation=True, soft_root=True)
        context = self.get_context(a.get_absolute_url())
        tpl = Template("{% load menu_tags %}{% show_menu_below_id 'a' %}")
        tpl.render(context)
        nodes = context['children']
        self.assertEqual(len(nodes), 1)
        node = nodes[0]
        self.assertEqual(node.id, b.publisher_public.id)
        context = self.get_context(c.get_absolute_url())
        tpl = Template("{% load menu_tags %}{% show_menu_below_id 'a' %}")
        tpl.render(context)
        nodes = context['children']
        self.assertEqual(len(nodes), 1)
        node = nodes[0]
        self.assertEqual(node.id, b.publisher_public.id)


@override_settings(
    CMS_PERMISSION=True,
    CMS_PUBLIC_FOR='staff',
)
class ViewPermissionMenuTests(CMSTestCase):

    def setUp(self):
        self.page = create_page('page', 'nav_playground.html', 'en')
        self.pages = [self.page]
        self.user = self.get_standard_user()

    def get_request(self, user=None):
        attrs = {
            'user': user or AnonymousUser(),
            'REQUEST': {},
            'POST': {},
            'GET': {},
            'session': {},
        }
        return type('Request', (object,), attrs)

    def test_public_for_all_staff(self):
        request = self.get_request(self.user)
        request.user.is_staff = True
        with self.assertNumQueries(1):
            """
            The queries are:
            PagePermission count query
            """
            result = get_visible_pages(request, self.pages)
            self.assertEqual(result, [self.page.pk])

    @override_settings(CMS_PUBLIC_FOR='all')
    def test_public_for_all(self):
        request = self.get_request(self.user)
        with self.assertNumQueries(1):
            """
            The queries are:
            PagePermission query for affected pages
            """
            result = get_visible_pages(request, self.pages)
            self.assertEqual(result, [self.page.pk])

    @override_settings(CMS_PUBLIC_FOR='all')
    def test_unauthed(self):
        request = self.get_request()
        with self.assertNumQueries(1):
            """
            The query is:
            PagePermission query for affected pages
            """
            result = get_visible_pages(request, self.pages)
            self.assertEqual(result, [self.page.pk])

    def test_authed_basic_perm(self):
        self.user.user_permissions.add(Permission.objects.get(codename='view_page'))
        request = self.get_request(self.user)
        with self.assertNumQueries(5):
            """
            The queries are:
            Site
            PagePermission count query
            GlobalpagePermission count query
            User permissions
            Content type
            """
            result = get_visible_pages(request, self.pages, self.page.site)
            self.assertEqual(result, [self.page.pk])

    def test_authed_no_access(self):
        request = self.get_request(self.user)
        with self.assertNumQueries(5):
            """
            The queries are:
            Site
            View Permission Calculation Query
            GlobalpagePermission query for user
            User permissions
            Content type
            """
            result = get_visible_pages(request, self.pages, self.page.site)
            self.assertEqual(result, [])

    def test_unauthed_no_access(self):
        request = self.get_request()
        with self.assertNumQueries(1):
            result = get_visible_pages(request, self.pages)
            self.assertEqual(result, [])

    def test_page_permissions(self):
        request = self.get_request(self.user)
        PagePermission.objects.create(can_view=True, user=self.user, page=self.page)
        with self.assertNumQueries(2):
            """
            The queries are:
            PagePermission query for affected pages
            GlobalpagePermission query for user
            """
            result = get_visible_pages(request, self.pages)
            self.assertEqual(result, [self.page.pk])

    def test_page_permissions_view_groups(self):
        group = Group.objects.create(name='testgroup')
        self.user.groups.add(group)
        request = self.get_request(self.user)
        PagePermission.objects.create(can_view=True, group=group, page=self.page)
        with self.assertNumQueries(3):
            """
            The queries are:
            PagePermission query for affected pages
            GlobalpagePermission query for user
            Group query via PagePermission
            """
            result = get_visible_pages(request, self.pages)
            self.assertEqual(result, [self.page.pk])

    def test_global_permission(self):
        GlobalPagePermission.objects.create(can_view=True, user=self.user)
        request = self.get_request(self.user)
        group = Group.objects.create(name='testgroup')
        PagePermission.objects.create(can_view=True, group=group, page=self.page)
        with self.assertNumQueries(2):
            """
            The queries are:
            PagePermission query for affected pages
            GlobalpagePermission query for user
            """
            result = get_visible_pages(request, self.pages)
            self.assertEqual(result, [self.page.pk])


@override_settings(
    CMS_PERMISSION=True,
    CMS_PUBLIC_FOR='all',
)
class PublicViewPermissionMenuTests(CMSTestCase):

    def setUp(self):
        """
        Create this published hierarchy:
        A
        B1     B2
        C1 C2  C3 C4
        """
        l = 'nav_playground.html'
        kw = dict(published=True, in_navigation=True)
        a = create_page('a', l, 'en', **kw)
        b1 = create_page('b1', l, 'en', parent=a, **kw)
        b2 = create_page('b2', l, 'en', parent=a, **kw)
        c1 = create_page('c1', l, 'en', parent=b1, **kw)
        c2 = create_page('c2', l, 'en', parent=b1, **kw)
        c3 = create_page('c3', l, 'en', parent=b2, **kw)
        c4 = create_page('c4', l, 'en', parent=b2, **kw)
        self.pages = [a, b1, c1, c2, b2, c3, c4] # tree order
        self.site = a.site

        self.user = self._create_user("standard", is_staff=False, is_superuser=False)
        self.other = self._create_user("other", is_staff=False, is_superuser=False)
        PagePermission.objects.create(page=b1, user=self.user, can_view=True,
                                      grant_on=ACCESS_PAGE_AND_DESCENDANTS)
        PagePermission.objects.create(page=b2, user=self.other, can_view=True,
                                      grant_on=ACCESS_PAGE_AND_DESCENDANTS)
        attrs = {
            'user': self.user,
            'REQUEST': {},
            'POST': {},
            'GET': {},
            'session': {},
        }
        self.request = type('Request', (object,), attrs)

    def test_draft_list_access(self):
        result = get_visible_pages(self.request, self.pages, self.site)
        pages = Page.objects.filter(id__in=result).values_list('title_set__title', flat=True)
        pages = list(pages)
        self.assertEqual(pages, ['a', 'b1', 'c1', 'c2'])

    def test_draft_qs_access(self):
        result = get_visible_pages(self.request, Page.objects.drafts(), self.site)
        pages = Page.objects.filter(id__in=result).values_list('title_set__title', flat=True)
        pages = list(pages)
        self.assertEqual(pages, ['a', 'b1', 'c1', 'c2'])

    def test_public_qs_access(self):
        result = get_visible_pages(self.request, Page.objects.public(), self.site)
        pages = Page.objects.filter(id__in=result).values_list('title_set__title', flat=True)
        pages = list(pages)
        self.assertEqual(pages, ['a', 'b1', 'c1', 'c2'])


@override_settings(CMS_PERMISSION=False)
class SoftrootTests(CMSTestCase):
    """
    Ask evildmp/superdmp if you don't understand softroots!

    Softroot description from the docs:

        A soft root is a page that acts as the root for a menu navigation tree.

        Typically, this will be a page that is the root of a significant new
        section on your site.

        When the soft root feature is enabled, the navigation menu for any page
        will start at the nearest soft root, rather than at the real root of
        the site’s page hierarchy.

        This feature is useful when your site has deep page hierarchies (and
        therefore multiple levels in its navigation trees). In such a case, you
        usually don’t want to present site visitors with deep menus of nested
        items.

        For example, you’re on the page “Introduction to Bleeding”, so the menu
        might look like this:

            School of Medicine
                Medical Education
                Departments
                    Department of Lorem Ipsum
                    Department of Donec Imperdiet
                    Department of Cras Eros
                    Department of Mediaeval Surgery
                        Theory
                        Cures
                        Bleeding
                            Introduction to Bleeding <this is the current page>
                            Bleeding - the scientific evidence
                            Cleaning up the mess
                            Cupping
                            Leaches
                            Maggots
                        Techniques
                        Instruments
                    Department of Curabitur a Purus
                    Department of Sed Accumsan
                    Department of Etiam
                Research
                Administration
                Contact us
                Impressum

        which is frankly overwhelming.

        By making “Department of Mediaeval Surgery” a soft root, the menu
        becomes much more manageable:

            Department of Mediaeval Surgery
                Theory
                Cures
                    Bleeding
                        Introduction to Bleeding <current page>
                        Bleeding - the scientific evidence
                        Cleaning up the mess
                    Cupping
                    Leaches
                    Maggots
                Techniques
                Instruments
    """

    def test_basic_home(self):
        """
        Given the tree:

        |- Home
        | |- Projects (SOFTROOT)
        | | |- django CMS
        | | |- django Shop
        | |- People

        Expected menu when on "Home" (0 100 100 100):

        |- Home
        | |- Projects (SOFTROOT)
        | | |- django CMS
        | | |- django Shop
        | |- People
        """
        stdkwargs = {
            'template': 'nav_playground.html',
            'language': 'en',
            'published': True,
            'in_navigation': True,
        }
        home = create_page("Home", **stdkwargs)
        projects = create_page("Projects", parent=home, soft_root=True, **stdkwargs)
        djangocms = create_page("django CMS", parent=projects, **stdkwargs)
        djangoshop = create_page("django Shop", parent=projects, **stdkwargs)
        people = create_page("People", parent=home, **stdkwargs)
        # On Home
        context = self.get_context(home.get_absolute_url())
        tpl = Template("{% load menu_tags %}{% show_menu 0 100 100 100 %}")
        tpl.render(context)
        nodes = context['children']
        # check everything
        self.assertEqual(len(nodes), 1)
        homenode = nodes[0]
        self.assertEqual(homenode.id, home.publisher_public.pk)
        self.assertEqual(len(homenode.children), 2)
        projectsnode, peoplenode = homenode.children
        self.assertEqual(projectsnode.id, projects.publisher_public.pk)
        self.assertEqual(peoplenode.id, people.publisher_public.pk)
        self.assertEqual(len(projectsnode.children), 2)
        cmsnode, shopnode = projectsnode.children
        self.assertEqual(cmsnode.id, djangocms.publisher_public.pk)
        self.assertEqual(shopnode.id, djangoshop.publisher_public.pk)
        self.assertEqual(len(cmsnode.children), 0)
        self.assertEqual(len(shopnode.children), 0)
        self.assertEqual(len(peoplenode.children), 0)

    def test_basic_projects(self):
        """
        Given the tree:

        |- Home
        | |- Projects (SOFTROOT)
        | | |- django CMS
        | | |- django Shop
        | |- People

        Expected menu when on "Projects" (0 100 100 100):

        |- Projects (SOFTROOT)
        | |- django CMS
        | |- django Shop
        """
        stdkwargs = {
            'template': 'nav_playground.html',
            'language': 'en',
            'published': True,
            'in_navigation': True,
        }
        home = create_page("Home", **stdkwargs)
        projects = create_page("Projects", parent=home, soft_root=True, **stdkwargs)
        djangocms = create_page("django CMS", parent=projects, **stdkwargs)
        djangoshop = create_page("django Shop", parent=projects, **stdkwargs)
        create_page("People", parent=home, **stdkwargs)
        # On Projects
        context = self.get_context(projects.get_absolute_url())
        tpl = Template("{% load menu_tags %}{% show_menu 0 100 100 100 %}")
        tpl.render(context)
        nodes = context['children']
        # check everything
        self.assertEqual(len(nodes), 1)
        projectsnode = nodes[0]
        self.assertEqual(projectsnode.id, projects.publisher_public.pk)
        self.assertEqual(len(projectsnode.children), 2)
        cmsnode, shopnode = projectsnode.children
        self.assertEqual(cmsnode.id, djangocms.publisher_public.pk)
        self.assertEqual(shopnode.id, djangoshop.publisher_public.pk)
        self.assertEqual(len(cmsnode.children), 0)
        self.assertEqual(len(shopnode.children), 0)

    def test_basic_djangocms(self):
        """
        Given the tree:

        |- Home
        | |- Projects (SOFTROOT)
        | | |- django CMS
        | | |- django Shop
        | |- People

        Expected menu when on "django CMS" (0 100 100 100):

        |- Projects (SOFTROOT)
        | |- django CMS
        | |- django Shop
        """
        stdkwargs = {
            'template': 'nav_playground.html',
            'language': 'en',
            'published': True,
            'in_navigation': True,
        }
        home = create_page("Home", **stdkwargs)
        projects = create_page("Projects", parent=home, soft_root=True, **stdkwargs)
        djangocms = create_page("django CMS", parent=projects, **stdkwargs)
        djangoshop = create_page("django Shop", parent=projects, **stdkwargs)
        create_page("People", parent=home, **stdkwargs)
        # On django CMS
        context = self.get_context(djangocms.get_absolute_url())
        tpl = Template("{% load menu_tags %}{% show_menu 0 100 100 100 %}")
        tpl.render(context)
        nodes = context['children']
        # check everything
        self.assertEqual(len(nodes), 1)
        projectsnode = nodes[0]
        self.assertEqual(projectsnode.id, projects.publisher_public.pk)
        self.assertEqual(len(projectsnode.children), 2)
        cmsnode, shopnode = projectsnode.children
        self.assertEqual(cmsnode.id, djangocms.publisher_public.pk)
        self.assertEqual(shopnode.id, djangoshop.publisher_public.pk)
        self.assertEqual(len(cmsnode.children), 0)
        self.assertEqual(len(shopnode.children), 0)

    def test_basic_people(self):
        """
        Given the tree:

        |- Home
        | |- Projects (SOFTROOT)
        | | |- django CMS
        | | |- django Shop
        | |- People

        Expected menu when on "People" (0 100 100 100):

        |- Home
        | |- Projects (SOFTROOT)
        | | |- django CMS
        | | |- django Shop
        | |- People
        """
        stdkwargs = {
            'template': 'nav_playground.html',
            'language': 'en',
            'published': True,
            'in_navigation': True,
        }
        home = create_page("Home", **stdkwargs)
        projects = create_page("Projects", parent=home, soft_root=True, **stdkwargs)
        djangocms = create_page("django CMS", parent=projects, **stdkwargs)
        djangoshop = create_page("django Shop", parent=projects, **stdkwargs)
        people = create_page("People", parent=home, **stdkwargs)
        # On People
        context = self.get_context(home.get_absolute_url())
        tpl = Template("{% load menu_tags %}{% show_menu 0 100 100 100 %}")
        tpl.render(context)
        nodes = context['children']
        # check everything
        self.assertEqual(len(nodes), 1)
        homenode = nodes[0]
        self.assertEqual(homenode.id, home.publisher_public.pk)
        self.assertEqual(len(homenode.children), 2)
        projectsnode, peoplenode = homenode.children
        self.assertEqual(projectsnode.id, projects.publisher_public.pk)
        self.assertEqual(peoplenode.id, people.publisher_public.pk)
        self.assertEqual(len(projectsnode.children), 2)
        cmsnode, shopnode = projectsnode.children
        self.assertEqual(cmsnode.id, djangocms.publisher_public.pk)
        self.assertEqual(shopnode.id, djangoshop.publisher_public.pk)
        self.assertEqual(len(cmsnode.children), 0)
        self.assertEqual(len(shopnode.children), 0)
        self.assertEqual(len(peoplenode.children), 0)<|MERGE_RESOLUTION|>--- conflicted
+++ resolved
@@ -94,13 +94,7 @@
         menu_pool.discovered = False
         menu_pool.discover_menus()
 
-<<<<<<< HEAD
         with self.settings(ROOT_URLCONF='cms.test_utils.project.urls_for_apphook_tests'):
-            request = self.get_request('/')
-
-=======
-        with SettingsOverride(ROOT_URLCONF='cms.test_utils.project.urls_for_apphook_tests'):
->>>>>>> 8bdef8de
             page = create_page("apphooked-page", "nav_playground.html", "en",
                                published=True, apphook="SampleApp",
                                navigation_extenders='StaticMenu')
@@ -128,7 +122,7 @@
             self.assertEqual(static_menus_2, 0)
 
     def test_multiple_menus(self):
-        with SettingsOverride(ROOT_URLCONF='cms.test_utils.project.urls_for_apphook_tests'):
+        with self.settings(ROOT_URLCONF='cms.test_utils.project.urls_for_apphook_tests'):
             create_page("apphooked-page", "nav_playground.html", "en",
                         published=True, apphook="SampleApp2")
             create_page("apphooked-page", "nav_playground.html", "en",
