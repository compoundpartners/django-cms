from django.contrib.auth.models import User
from django.core.handlers.wsgi import WSGIRequest
import copy
from django.conf import settings
from django.test.testcases import TestCase
from django.core.exceptions import ObjectDoesNotExist
from django.template.defaultfilters import slugify
from cms.models import Title, Page

URL_CMS_PAGE = "/admin/cms/page/"
URL_CMS_PAGE_ADD = URL_CMS_PAGE + "add/"
URL_CMS_PAGE_CHANGE = URL_CMS_PAGE + "%d/" 
URL_CMS_PLUGIN_ADD = URL_CMS_PAGE + "add-plugin/"
URL_CMS_PLUGIN_EDIT = URL_CMS_PAGE + "edit-plugin/"

class CMSTestCase(TestCase):
    counter = 1
        
    def _pre_setup(self):
        """We are doing a lot of setting modifications in our tests, this 
        mechanism will restore to original settings after each test case.
        """
        super(CMSTestCase, self)._pre_setup()
        
        # backup settings
        self._original_settings_wrapped = copy.deepcopy(settings._wrapped) 
        
    def _post_teardown(self):
        # restore original settings after each test
        settings._wrapped = self._original_settings_wrapped
        super(CMSTestCase, self)._post_teardown()
    
        
    def login_user(self, user):
        logged_in = self.client.login(username=user.username, password=user.username)
        self.user = user
        self.assertEqual(logged_in, True)
    
    
    def get_new_page_data(self, parent_id=''):
        page_data = {'title':'test page %d' % self.counter, 
            'slug':'test-page-%d' % self.counter, 'language':settings.LANGUAGES[0][0],
            'site':1, 'template':'index.html', 'parent': parent_id}
        
        # required only if user haves can_change_permission
        page_data['pagepermission_set-TOTAL_FORMS'] = 0
        page_data['pagepermission_set-INITIAL_FORMS'] = 0
        page_data['pagepermission_set-MAX_NUM_FORMS'] = 0
        
        self.counter = self.counter + 1
        return page_data
    
    def print_page_structure(self, title=None):
        """Just a helper to see the page struct.
        """
        print "-------------------------- %s --------------------------------" % (title or "page structure")
        for page in Page.objects.drafts().order_by('tree_id', 'parent', 'lft'):
            print "%s%s #%d" % ("    " * (page.level), page, page.id)
    
    
    def assertObjectExist(self, qs, **filter):
        try:
            return qs.get(**filter) 
        except ObjectDoesNotExist:
            pass
        raise self.failureException, "ObjectDoesNotExist raised"
    
    def assertObjectDoesNotExist(self, qs, **filter):
        try:
            qs.get(**filter) 
        except ObjectDoesNotExist:
            return
        raise self.failureException, "ObjectDoesNotExist not raised"
    
    def create_page(self, parent_page=None, user=None, position="last-child", title=None, site=1, published=False, in_navigation=False):
        """Common way for page creation with some checks
        """
        if user:
            # change logged in user
            self.login_user(user)
        
        parent_id = ''
        if parent_page:
            parent_id=parent_page.id
            
        page_data = self.get_new_page_data(parent_id)
        page_data['site'] = site
<<<<<<< HEAD
        page_data['published'] = published
        page_data['in_navigation'] = in_navigation
=======
        if settings.CMS_SITE_LANGUAGES.get(site, False):
            page_data['language'] = settings.CMS_SITE_LANGUAGES[site][0]
>>>>>>> 3cd8b79e
        page_data.update({
            '_save': 'Save',
        })
        
        if title is not None:
            page_data['title'] = title
            page_data['slug'] = slugify(title)
        
        # add page
        if parent_page:
            url = URL_CMS_PAGE_ADD + "?target=%d&position=%s" % (parent_page.pk, position)
        else:
            url = URL_CMS_PAGE_ADD
        response = self.client.post(url, page_data)
        self.assertRedirects(response, URL_CMS_PAGE)
        
        # check existence / get page
        page = self.assertObjectExist(Page.objects, title_set__slug=page_data['slug'])
        self.assertEqual(page.site_id, site)
        
        # public model shouldn't be available yet, because of the moderation
        self.assertObjectExist(Title.objects, slug=page_data['slug'])
        
        if settings.CMS_MODERATOR and page.is_under_moderation(): 
            self.assertObjectDoesNotExist(Title.objects.public(), slug=page_data['slug'])
        
        return page
    
    
    def copy_page(self, page, target_page):
        from cms.utils.page import get_available_slug
        
        data = {
            'position': 'last-child',
            'target': target_page.pk,
            'site': 1,
            'copy_permissions': 'on',
            'copy_moderation': 'on',
        }
        
        response = self.client.post(URL_CMS_PAGE + "%d/copy-page/" % page.pk, data)
        self.assertEquals(response.status_code, 200)
        self.assertEquals(response.content, "ok")
        
        title = page.title_set.all()[0] 
        copied_slug = get_available_slug(title)
        
        copied_page = self.assertObjectExist(Page.objects, title_set__slug=copied_slug, parent=target_page)
        return copied_page
    
    
    def move_page(self, page, target_page, position="first-child"):       
        data = {
            'position': position,
            'target': target_page.pk,
        }
        response = self.client.post(URL_CMS_PAGE + "%d/move-page/" % page.pk, data)
        self.assertEqual(response.status_code, 200)        
        return self.reload_page(page)
        
        
    def reload_page(self, page):
        """Helper for page reload with check. Usefull, when something on page
        gets changed because of the previous action, we need to take it again
        from db, otherwise we just have old version.
        """
        page = self.assertObjectExist(Page.objects, id=page.pk)
        return page 
    
    
    def get_context(self, path="/"):
        context = {}
        request = self.get_request(path)
        
        context['request'] = request
        
        return context   
        
    def get_request(self, path="/"):
        environ = {
            'HTTP_COOKIE':      self.client.cookies,
            'PATH_INFO':         path,
            'QUERY_STRING':      '',
            'REMOTE_ADDR':       '127.0.0.1',
            'REQUEST_METHOD':    'GET',
            'SCRIPT_NAME':       '',
            'SERVER_NAME':       'testserver',
            'SERVER_PORT':       '80',
            'SERVER_PROTOCOL':   'HTTP/1.1',
            'wsgi.version':      (1,0),
            'wsgi.url_scheme':   'http',
            'wsgi.errors':       self.client.errors,
            'wsgi.multiprocess': True,
            'wsgi.multithread':  False,
            'wsgi.run_once':     False,
        }
        request = WSGIRequest(environ)
        request.session = self.client.session
        request.user = self.user
        request.LANGUAGE_CODE = settings.LANGUAGES[0][0]
        return request<|MERGE_RESOLUTION|>--- conflicted
+++ resolved
@@ -85,13 +85,10 @@
             
         page_data = self.get_new_page_data(parent_id)
         page_data['site'] = site
-<<<<<<< HEAD
         page_data['published'] = published
         page_data['in_navigation'] = in_navigation
-=======
         if settings.CMS_SITE_LANGUAGES.get(site, False):
             page_data['language'] = settings.CMS_SITE_LANGUAGES[site][0]
->>>>>>> 3cd8b79e
         page_data.update({
             '_save': 'Save',
         })
