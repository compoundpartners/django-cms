--- conflicted
+++ resolved
@@ -83,13 +83,7 @@
 
         }
         page = create_page(**page_data)
-<<<<<<< HEAD
-
-        self.assertFalse(page.is_home, "The page should not be marked as "
-                                         "home before being published")
-=======
         self.assertFalse(page.is_home, "The page should not be marked as home before being published")
->>>>>>> 9a204e01
         page.publish()
         page = page.reload()
         assert Page.objects.count() == 2
