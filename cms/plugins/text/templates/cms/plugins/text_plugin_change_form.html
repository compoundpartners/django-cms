{% extends "admin/cms/page/plugin_change_form.html" %}
{% load adminmedia %}

{% block fieldsets %}
{% for fieldset in adminform %}
	{% include "cms/plugins/text_plugin_fieldset.html" %}
{% endfor %}
<script type="text/javascript" src="{{ CMS_MEDIA_URL }}js/libs/classy-1.3.1.js"></script>
<script type="text/javascript" src="{{ CMS_MEDIA_URL }}js/plugins/cms.base.js"></script>
<script type="text/javascript">
//<![CDATA[
<<<<<<< HEAD
(function ($){
	$(document).ready(function () {
		$.fn.cmsPatchCSRF();
	});
})(jQuery);
})();
=======
jQuery(document).ready(function ($) {
	// initialize security patch
	CMS.Security = new CMS.Security();
	CMS.Security.csrf();
});
>>>>>>> 08a4f140
</script>
{% endblock %}<|MERGE_RESOLUTION|>--- conflicted
+++ resolved
@@ -9,19 +9,10 @@
 <script type="text/javascript" src="{{ CMS_MEDIA_URL }}js/plugins/cms.base.js"></script>
 <script type="text/javascript">
 //<![CDATA[
-<<<<<<< HEAD
-(function ($){
-	$(document).ready(function () {
-		$.fn.cmsPatchCSRF();
-	});
-})(jQuery);
-})();
-=======
 jQuery(document).ready(function ($) {
 	// initialize security patch
 	CMS.Security = new CMS.Security();
 	CMS.Security.csrf();
 });
->>>>>>> 08a4f140
 </script>
 {% endblock %}