from django.db.models import signals
from cms import settings as cms_settings, appresolver
from cms.models import signals as cms_signals, Page, Title
from cms.models import CMSPlugin        
        
def update_plugin_positions(**kwargs):
    plugin = kwargs['instance']
    plugins = CMSPlugin.objects.filter(page=plugin.page, language=plugin.language, placeholder=plugin.placeholder).order_by("position")
    last = 0
    for p in plugins:
        if p.position != last:
            p.position = last
            p.save()
        last += 1

signals.post_delete.connect(update_plugin_positions, sender=CMSPlugin)


def update_title_paths(instance, **kwargs):
    """Update child pages paths in case when page was moved.
    """
    for title in instance.title_set.all():
        title.save()
        
cms_signals.page_moved.connect(update_title_paths, sender=Page)


def pre_save_title(instance, raw, **kwargs):
    """Save old state to instance and setup path
    """
    
    instance.tmp_path = None
    instance.tmp_application_urls = None
    
<<<<<<< HEAD
    if not instance.id:
        try:
            tmp_title = Title.objects.get(pk=instance.id)
            instance.tmp_path = tmp_title.path
            instance.tmp_application_urls = tmp_title.appliction_urls
        except Title.DoesNotExist:
            instance.tmp_path = ""
            instance.tmp_application_urls = None
        
=======
    if instance.id:
        tmp_title = Title.objects.get(pk=instance.id)
        instance.tmp_path = tmp_title.path
        instance.tmp_application_urls = tmp_title.application_urls
>>>>>>> 2db90006
    
    # Build path from parent page's path and slug
    if instance.has_url_overwrite and instance.path:
        instance.path = instance.path.strip(" /")
    else:
        parent_page = instance.page.parent
        slug = u'%s' % instance.slug
        if parent_page:
            parent_path = Title.objects.get_title(parent_page, language=instance.language, language_fallback=True).path
            instance.path = (u'%s/%s' % (parent_path, slug)).lstrip("/")
        else:
            instance.path = u'%s' % slug

signals.pre_save.connect(pre_save_title, sender=Title)


def post_save_title(instance, raw, created, **kwargs):
    # Update descendants only if path changed
    application_changed = False
    
    if instance.path != instance.tmp_path and not hasattr(instance, 'tmp_prevent_descendant_update'):
        descendant_titles = Title.objects.filter(
            page__lft__gt=instance.page.lft, 
            page__rght__lt=instance.page.rght, 
            page__tree_id__exact=instance.page.tree_id,
            language=instance.language
        ).order_by('page__tree_id', 'page__parent', 'page__lft')
        
        for descendant_title in descendant_titles:
            descendant_title.path = '' # just reset path
            descendant_title.tmp_prevent_descendant_update = True
            if descendant_title.application_urls:
                application_changed = True
            descendant_title.save()
        
    if not hasattr(instance, 'tmp_prevent_descendant_update') and \
        (instance.application_urls != instance.tmp_application_urls or application_changed):
        # fire it if we have some application linked to this page or some descendant
        cms_signals.application_post_changed.send(sender=Title, instance=instance)
    
    # remove temporary attributes
    del(instance.tmp_path)
    del(instance.tmp_application_urls)
    
    try:
        del(instance.tmp_prevent_descendant_update)
    except AttributeError:
        pass

signals.post_save.connect(post_save_title, sender=Title)


def clear_appresolver_cache(instance, **kwargs):
    # reset cached applications - there were a change probably
    appresolver.dynamic_app_regex_url_resolver.reset_cache()


if cms_settings.CMS_APPLICATIONS_URLS:
    # register this signal only if we have some hookable applications
    cms_signals.application_post_changed.connect(clear_appresolver_cache, sender=Title)        

<|MERGE_RESOLUTION|>--- conflicted
+++ resolved
@@ -32,22 +32,10 @@
     instance.tmp_path = None
     instance.tmp_application_urls = None
     
-<<<<<<< HEAD
-    if not instance.id:
-        try:
-            tmp_title = Title.objects.get(pk=instance.id)
-            instance.tmp_path = tmp_title.path
-            instance.tmp_application_urls = tmp_title.appliction_urls
-        except Title.DoesNotExist:
-            instance.tmp_path = ""
-            instance.tmp_application_urls = None
-        
-=======
     if instance.id:
         tmp_title = Title.objects.get(pk=instance.id)
         instance.tmp_path = tmp_title.path
         instance.tmp_application_urls = tmp_title.application_urls
->>>>>>> 2db90006
     
     # Build path from parent page's path and slug
     if instance.has_url_overwrite and instance.path:
