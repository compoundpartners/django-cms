# -*- coding: utf-8 -*-
from cms.models import Page
from cms.test_utils.util.context_managers import (UserLoginContext, 
    SettingsOverride)
from django.conf import settings
from django.contrib.auth.models import User, AnonymousUser
from django.core.exceptions import ObjectDoesNotExist
from django.core.handlers.wsgi import WSGIRequest
from django.core.urlresolvers import reverse
from django.db.models.signals import pre_save, post_save
from django.template.context import Context
from django.test.client import (encode_multipart, BOUNDARY, MULTIPART_CONTENT, 
    FakePayload)
from django.test.testcases import TestCase
from menus.menu_pool import menu_pool
from urlparse import urlparse
import sys
import urllib
import warnings


URL_CMS_PAGE = "/admin/cms/page/"
URL_CMS_PAGE_ADD = URL_CMS_PAGE + "add/"
URL_CMS_PAGE_CHANGE = URL_CMS_PAGE + "%d/" 
URL_CMS_PAGE_DELETE = URL_CMS_PAGE_CHANGE + "delete/" 
URL_CMS_PLUGIN_ADD = URL_CMS_PAGE_CHANGE + "add-plugin/"
URL_CMS_PLUGIN_EDIT = URL_CMS_PAGE_CHANGE + "edit-plugin/"
URL_CMS_PLUGIN_REMOVE = URL_CMS_PAGE_CHANGE + "remove-plugin/"
URL_CMS_TRANSLATION_DELETE = URL_CMS_PAGE_CHANGE + "delete-translation/"

class _Warning(object):
    def __init__(self, message, category, filename, lineno):
        self.message = message
        self.category = category
        self.filename = filename
        self.lineno = lineno



def _collectWarnings(observeWarning, f, *args, **kwargs):
    def showWarning(message, category, filename, lineno, file=None, line=None):
        assert isinstance(message, Warning)
        observeWarning(_Warning(
                message.args[0], category, filename, lineno))

    # Disable the per-module cache for every module otherwise if the warning
    # which the caller is expecting us to collect was already emitted it won't
    # be re-emitted by the call to f which happens below.
    for v in sys.modules.itervalues():
        if v is not None:
            try:
                v.__warningregistry__ = None
            except:
                # Don't specify a particular exception type to handle in case
                # some wacky object raises some wacky exception in response to
                # the setattr attempt.
                pass

    origFilters = warnings.filters[:]
    origShow = warnings.showwarning
    warnings.simplefilter('always')
    try:
        warnings.showwarning = showWarning
        result = f(*args, **kwargs)
    finally:
        warnings.filters[:] = origFilters
        warnings.showwarning = origShow
    return result

class CMSTestCase(TestCase):
    counter = 1
    
    def _fixture_setup(self):
        pre_save_receivers = pre_save.receivers
        pre_save.receivers = []
        post_save_receivers = post_save.receivers
        post_save.receivers = []
        super(CMSTestCase, self)._fixture_setup()
        pre_save.receivers = pre_save_receivers
        post_save.receivers = post_save_receivers
            
    def _post_teardown(self):
        # Needed to clean the menu keys cache, see menu.menu_pool.clear()
        menu_pool.clear()
        super(CMSTestCase, self)._post_teardown()
        
    def login_user(self, user):
        logged_in = self.client.login(username=user.username, password=user.username)
        self.user = user
        self.assertEqual(logged_in, True)
        
    def login_user_context(self, user):
        return UserLoginContext(self, user)
        
    def get_superuser(self):
        admin = User(username="admin", is_staff=True, is_active=True, is_superuser=True)
        admin.set_password("admin")
        admin.save()
        return admin
        
    def get_staff_user_with_no_permissions(self):
        """
        Used in security tests
        """
        staff = User(username="staff", is_staff=True, is_active=True)
        staff.set_password("staff")
        staff.save()
        return staff
    
    def get_new_page_data(self, parent_id=''):
        page_data = {
            'title': 'test page %d' % self.counter,
            'slug': 'test-page-%d' % self.counter,
            'language': settings.LANGUAGES[0][0],
            'template': 'nav_playground.html',
            'parent': parent_id,
            'site': 1,
        }
        # required only if user haves can_change_permission
        page_data['pagepermission_set-TOTAL_FORMS'] = 0
        page_data['pagepermission_set-INITIAL_FORMS'] = 0
        page_data['pagepermission_set-MAX_NUM_FORMS'] = 0
        page_data['pagepermission_set-2-TOTAL_FORMS'] = 0
        page_data['pagepermission_set-2-INITIAL_FORMS'] = 0
        page_data['pagepermission_set-2-MAX_NUM_FORMS'] = 0
        
        self.counter = self.counter + 1
        return page_data
    
    def print_page_structure(self, qs):
        """Just a helper to see the page struct.
        """
        for page in qs.order_by('tree_id', 'lft'):
            ident = "  " * page.level
            
            print "%s%s (%s), lft: %s, rght: %s, tree_id: %s" % (ident, page,
                                    page.pk, page.lft, page.rght, page.tree_id)
    
    def print_node_structure(self, nodes, *extra):
        def _rec(nodes, level=0):
            ident = level * '  '
            for node in nodes:
                raw_attrs = [(bit, getattr(node, bit, node.attr.get(bit, "unknown"))) for bit in extra]
                attrs = ', '.join(['%s: %r' % data for data in raw_attrs])
                print "%s%s: %s" % (ident, node.title, attrs)
                _rec(node.children, level+1)
        _rec(nodes)
    
    def assertObjectExist(self, qs, **filter):
        try:
            return qs.get(**filter) 
        except ObjectDoesNotExist:
            pass
        raise self.failureException, "ObjectDoesNotExist raised"
    
    def assertObjectDoesNotExist(self, qs, **filter):
        try:
            qs.get(**filter) 
        except ObjectDoesNotExist:
            return
        raise self.failureException, "ObjectDoesNotExist not raised"

    def copy_page(self, page, target_page):
        from cms.utils.page import get_available_slug
        
        data = {
            'position': 'last-child',
            'target': target_page.pk,
            'site': 1,
            'copy_permissions': 'on',
            'copy_moderation': 'on',
        }
        
        response = self.client.post(URL_CMS_PAGE + "%d/copy-page/" % page.pk, data)
        self.assertEquals(response.status_code, 200)
        self.assertEquals(response.content, "ok")
        
        title = page.title_set.all()[0] 
        copied_slug = get_available_slug(title)
        
        copied_page = self.assertObjectExist(Page.objects, title_set__slug=copied_slug, parent=target_page)
        return copied_page
    
    def move_page(self, page, target_page, position="first-child"):       
        page.move_page(target_page, position)
        return self.reload_page(page)
        
    def reload_page(self, page):
        """
        Returns a fresh instance of the page from the database
        """
        return self.reload(page)
    
    def reload(self, obj):
        return obj.__class__.objects.get(pk=obj.pk)
    
    def get_pages_root(self):
        return urllib.unquote(reverse("pages-root"))
        
    def get_context(self, path=None):
        if not path:
            path = self.get_pages_root()
        context = {}
        request = self.get_request(path)
        
        context['request'] = request
        
        return Context(context)   
        
<<<<<<< HEAD
    def get_request(self, path=None, language=None, post_data=None):
=======
    def get_request(self, path=None, language=None):
>>>>>>> 08a4f140
        if not path:
            path = self.get_pages_root()
        
        if not language:
            language = settings.LANGUAGES[0][0]
        
        parsed_path = urlparse(path)
        host = parsed_path.netloc or 'testserver'
        port = 80
        if ':' in host:
            host, port = host.split(':', 1)
        
        environ = {
            'HTTP_COOKIE':       self.client.cookies,
            'PATH_INFO':         parsed_path.path,
            'QUERY_STRING':      parsed_path.query,
            'REMOTE_ADDR':       '127.0.0.1',
            'REQUEST_METHOD':    'GET',
            'SCRIPT_NAME':       '',
            'SERVER_NAME':       host,
            'SERVER_PORT':       port,
            'SERVER_PROTOCOL':   'HTTP/1.1',
            'wsgi.version':      (1,0),
            'wsgi.url_scheme':   'http',
            'wsgi.errors':       self.client.errors,
            'wsgi.multiprocess': True,
            'wsgi.multithread':  False,
            'wsgi.run_once':     False,
            'wsgi.input':        ''
        }
        if post_data:
            post_data = encode_multipart(BOUNDARY, post_data)
            environ.update({
                    'CONTENT_LENGTH': len(post_data),
                    'CONTENT_TYPE':   MULTIPART_CONTENT,
                    'REQUEST_METHOD': 'POST',
                    'wsgi.input':     FakePayload(post_data),
            })
        request = WSGIRequest(environ)
        request.session = self.client.session
        request.user = getattr(self, 'user', AnonymousUser())
        request.LANGUAGE_CODE = language
        return request
    
    def check_published_page_attributes(self, page):
        public_page = page.publisher_public
        
        if page.parent:
            self.assertEqual(page.parent_id, public_page.parent.publisher_draft.id)
        
        self.assertEqual(page.level, public_page.level)
        
        # TODO: add check for siblings
        draft_siblings = list(page.get_siblings(True).filter(
                publisher_is_draft=True
            ).order_by('tree_id', 'parent', 'lft'))
        public_siblings = list(public_page.get_siblings(True).filter(
                publisher_is_draft=False
            ).order_by('tree_id', 'parent', 'lft'))
        skip = 0
        for i, sibling in enumerate(draft_siblings):
            if not sibling.publisher_public_id:
                skip += 1
                continue
            self.assertEqual(sibling.id,
                public_siblings[i-skip].publisher_draft.id)
    
    def request_moderation(self, page, level):
        """Assign current logged in user to the moderators / change moderation
        
        Args:
            page: Page on which moderation should be changed
        
            level <0, 7>: Level of moderation, 
                1 - moderate page
                2 - moderate children
                4 - moderate descendants
                + combinations
        """
        response = self.client.post("/admin/cms/page/%d/change-moderation/" % page.id, {'moderate': level})
        self.assertEquals(response.status_code, 200)
        
    def failUnlessWarns(self, category, message, f, *args, **kwargs):
        warningsShown = []
        result = _collectWarnings(warningsShown.append, f, *args, **kwargs)

        if not warningsShown:
            self.fail("No warnings emitted")
        first = warningsShown[0]
        for other in warningsShown[1:]:
            if ((other.message, other.category)
                != (first.message, first.category)):
                self.fail("Can't handle different warnings")
        self.assertEqual(first.message, message)
        self.assertTrue(first.category is category)

        return result
    assertWarns = failUnlessWarns


class SettingsOverrideTestCase(CMSTestCase):
    settings_overrides = {}
    
    def _pre_setup(self):
        self._enter_settings_override()
        super(SettingsOverrideTestCase, self)._pre_setup()
        
    def _enter_settings_override(self):
        self._settings_ctx_manager = SettingsOverride(**self.settings_overrides)
        self._settings_ctx_manager.__enter__()
        
    def _post_teardown(self):
        super(SettingsOverrideTestCase, self)._post_teardown()
        self._exit_settings_override()
        
    def _exit_settings_override(self):
        self._settings_ctx_manager.__exit__(None, None, None)<|MERGE_RESOLUTION|>--- conflicted
+++ resolved
@@ -207,11 +207,7 @@
         
         return Context(context)   
         
-<<<<<<< HEAD
     def get_request(self, path=None, language=None, post_data=None):
-=======
-    def get_request(self, path=None, language=None):
->>>>>>> 08a4f140
         if not path:
             path = self.get_pages_root()
         
