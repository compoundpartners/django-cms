--- conflicted
+++ resolved
@@ -265,7 +265,6 @@
 				// of the tree = current node + descendants 
 				reloadItem(jtarget, admin_base_url + "cms/page/" + pageId + "/approve/?node=1", {}, refreshIfChildren(pageId));
 				e.stopPropagation();
-<<<<<<< HEAD
 	            return false;
 	        }
 
@@ -288,10 +287,6 @@
                     });
                 }
 	        }
-=======
-				return false;
-			}
->>>>>>> 5754333b
 			
 			if(jtarget.hasClass("move-target")) {
 				if(jtarget.hasClass("left")){
