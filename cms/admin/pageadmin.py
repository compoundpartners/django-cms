from cms.admin.change_list import CMSChangeList
from cms.admin.dialog.views import get_copy_dialog
from cms.admin.forms import PageForm, PageAddForm
from cms.admin.permissionadmin import PAGE_ADMIN_INLINES, \
    PagePermissionInlineAdmin
from cms.utils.plugins import get_placeholders
from cms.admin.views import save_all_plugins, revert_plugins
from cms.admin.widgets import PluginEditor
from cms.exceptions import NoPermissionsException
from cms.models import Page, Title, CMSPlugin, PagePermission, \
    PageModeratorState, EmptyTitle, GlobalPagePermission
from cms.models.managers import PagePermissionsPermissionManager
from cms.models.moderatormodels import MASK_PAGE, MASK_CHILDREN, \
    MASK_DESCENDANTS
from cms.plugin_pool import plugin_pool
from cms.utils import get_template_from_request, get_language_from_request
from cms.utils.admin import render_admin_menu_item
from cms.utils.moderator import update_moderation_message, \
    get_test_moderation_level, moderator_should_approve, approve_page, \
    will_require_moderation
from cms.utils.permissions import has_page_add_permission, \
<<<<<<< HEAD
    get_user_permission_level, has_global_change_permissions_permission
from copy import deepcopy
from django import template
from django.conf import settings
from django.contrib import admin
from django.contrib.admin.options import IncorrectLookupParameters
from django.contrib.admin.util import unquote, get_deleted_objects
from django.contrib.sites.models import Site
from django.core.exceptions import PermissionDenied, ObjectDoesNotExist
from django.core.urlresolvers import reverse
from django.forms import Widget, Textarea, CharField
from django.http import HttpResponseRedirect, HttpResponse, Http404, \
    HttpResponseBadRequest, HttpResponseForbidden, HttpResponseNotAllowed
from django.shortcuts import render_to_response, get_object_or_404
from django.template.context import RequestContext
from django.template.defaultfilters import title, escape, force_escape, escapejs
from django.utils.encoding import force_unicode
from django.utils.text import capfirst
from django.utils.translation import ugettext as _
from django.db import transaction
import os
=======
    get_user_permission_level, has_global_change_permissions_permission,\
    has_page_change_permission
>>>>>>> c0288a17



model_admin = admin.ModelAdmin
create_on_success = lambda x: x
    
if 'reversion' in settings.INSTALLED_APPS:
    import reversion
    from reversion.admin import VersionAdmin
    model_admin = VersionAdmin
    
    create_on_success = reversion.revision.create_on_success

class PageAdmin(model_admin):
    form = PageForm
    list_filter = ['published', 'in_navigation', 'template', 'changed_by']
    search_fields = ('title_set__slug', 'title_set__title', 'cmsplugin__text__body', 'reverse_id')
    revision_form_template = "admin/cms/page/revision_form.html"
    recover_form_template = "admin/cms/page/recover_form.html"
    
    exclude = ['created_by', 'changed_by', 'lft', 'rght', 'tree_id', 'level']
    mandatory_placeholders = ('title', 'slug', 'parent', 'site', 'meta_description', 'meta_keywords', 'page_title', 'menu_title')
    top_fields = []
    general_fields = ['title', 'slug', ('published', 'in_navigation')]
    add_general_fields = ['title', 'slug', 'language', 'template']
    advanced_fields = ['reverse_id',  'overwrite_url', 'redirect', 'login_required', 'menu_login_required']
    template_fields = ['template']
    change_list_template = "admin/cms/page/change_list.html"
    hidden_fields = ['site', 'parent']
    additional_hidden_fields = []
    if settings.CMS_MODERATOR:
        list_filter.append('moderator_state')
    if settings.CMS_SOFTROOT:
        advanced_fields.append('soft_root')
        list_filter.append('soft_root')
    if settings.CMS_SHOW_START_DATE:
        advanced_fields.append('publication_date')
    if settings.CMS_SHOW_END_DATE:
        advanced_fields.append( 'publication_end_date')
    if settings.CMS_NAVIGATION_EXTENDERS:
        advanced_fields.append('navigation_extenders')
    if settings.CMS_MODERATOR:
        additional_hidden_fields.extend(('moderator_state', 'moderator_message'))
    if settings.CMS_APPLICATIONS_URLS:
        advanced_fields.append('application_urls')
    if settings.CMS_SEO_FIELDS:
        seo_fields = ('page_title', 'meta_description', 'meta_keywords')
    if settings.CMS_MENU_TITLE_OVERWRITE:
        general_fields[0] = ('title', 'menu_title')
    if not settings.CMS_URL_OVERWRITE:
        advanced_fields.remove("overwrite_url")
    if not settings.CMS_REDIRECTS:
        advanced_fields.remove('redirect')
        
    
    # take care with changing fieldsets, get_fieldsets() method removes some
    # fields depending on permissions, but its very static!!
    add_fieldsets = [
        (None, {
            'fields': add_general_fields,
            'classes': ('general',),
        }),
        (_('Hidden'), {
            'fields': hidden_fields,
            'classes': ('hidden',), 
        }),
    ]
    
    fieldsets = [
        (None, {
            'fields': general_fields,
            'classes': ('general',),
        }),
        (_('Basic Settings'), {
            'fields': top_fields + template_fields,
            'classes': ('low',),
            'description': _('Note: This page reloads if you change the selection. Save it first.'),
        }),
        (_('Hidden'), {
            'fields': hidden_fields + additional_hidden_fields,
            'classes': ('hidden',), 
        }),
        (_('Advanced Settings'), {
            'fields': advanced_fields,
            'classes': ('collapse',),
        }),
        
       
    ]
    
    if settings.CMS_SEO_FIELDS:
        fieldsets.append((_("SEO Settings"), {
                          'fields':seo_fields,
                          'classes': ('collapse',),                   
                        })) 
    
    inlines = PAGE_ADMIN_INLINES
      
    class Media:
        css = {
            'all': [os.path.join(settings.CMS_MEDIA_URL, path) for path in (
                'css/rte.css',
                'css/pages.css',
                'css/change_form.css',
                'css/jquery.dialog.css',
            )]
        }
        js = [os.path.join(settings.CMS_MEDIA_URL, path) for path in (
            'js/lib/jquery.js',
            'js/lib/jquery.query.js',
            'js/lib/ui.core.js',
            'js/lib/ui.dialog.js',
            
        )]
        
    def __call__(self, request, url):
        """Delegate to the appropriate method, based on the URL.
        
        Old way of url handling, so we are compatible with older django 
        versions.
        """
        if url is None:
            return self.list_pages(request)
        elif url.endswith('add-plugin'):
            return self.add_plugin(request)
        elif 'edit-plugin' in url:
            plugin_id = url.split("/")[-1]
            return self.edit_plugin(request, plugin_id)
        elif 'remove-plugin' in url:
            return self.remove_plugin(request)
        elif 'move-plugin' in url:
            return self.move_plugin(request)
        elif url.endswith('/move-page'):
            return self.move_page(request, unquote(url[:-10]))
        elif url.endswith('/copy-page'):
            return self.copy_page(request, unquote(url[:-10]))
        elif url.endswith('/change-status'):
            return self.change_status(request, unquote(url[:-14]))
        elif url.endswith('/change-navigation'):
            return self.change_innavigation(request, unquote(url[:-18]))
        elif url.endswith('jsi18n') or url.endswith('jsi18n/'):
            return HttpResponseRedirect(reverse('admin:jsi18n'))
        elif url.endswith('/permissions'):
            return self.get_permissions(request, unquote(url[:-12]))
        elif url.endswith('/moderation-states'):
            return self.get_moderation_states(request, unquote(url[:-18]))
        elif url.endswith('/change-moderation'):
            return self.change_moderation(request, unquote(url[:-18]))
        elif url.endswith('/approve'):
            return self.approve_page(request, unquote(url[:-8]))
        elif url.endswith('/remove-delete-state'):
            return self.remove_delete_state(request, unquote(url[:-20]))
        elif url.endswith('/dialog/copy'):
            return get_copy_dialog(request, unquote(url[:-12]))
        elif url.endswith('/preview'):
            return self.preview_page(request, unquote(url[:-8]))
        elif url.endswith('/change_temlate'):
            return self.change_template(request, unquote(url[:-15]))
        # NOTE: revert plugin is newly integrated in overriden revision_view
        if len(url.split("/?")):# strange bug in 1.0.2 if post and get variables in the same request
            url = url.split("/?")[0]
        return super(PageAdmin, self).__call__(request, url)

    def get_urls(self):
        """New way of urls handling.
        """
        from django.conf.urls.defaults import patterns, url
        info = "%s_%s" % (self.model._meta.app_label, self.model._meta.module_name)
        pat = lambda regex, fn: url(regex, self.admin_site.admin_view(fn), name='%s_%s' % (info, fn.__name__))
        
        url_patterns = patterns('',
            pat(r'add-plugin/$', self.add_plugin),
            pat(r'edit-plugin/([0-9]+)/$', self.edit_plugin),
            pat(r'remove-plugin/$', self.remove_plugin),
            pat(r'move-plugin/$', self.move_plugin),
            pat(r'^([0-9]+)/delete-translation/$', self.delete_translation),
            pat(r'^([0-9]+)/move-page/$', self.move_page),
            pat(r'^([0-9]+)/copy-page/$', self.copy_page),
            pat(r'^([0-9]+)/change-status/$', self.change_status),
            pat(r'^([0-9]+)/change-navigation/$', self.change_innavigation),
            pat(r'^([0-9]+)/jsi18n/$', self.redirect_jsi18n),
            pat(r'^([0-9]+)/permissions/$', self.get_permissions),
            pat(r'^([0-9]+)/moderation-states/$', self.get_moderation_states),
            pat(r'^([0-9]+)/change-moderation/$', self.change_moderation),
            pat(r'^([0-9]+)/approve/$', self.approve_page), # approve page 
            pat(r'^([0-9]+)/remove-delete-state/$', self.remove_delete_state),
            pat(r'^([0-9]+)/dialog/copy/$', get_copy_dialog), # copy dialog
            pat(r'^([0-9]+)/preview/$', self.preview_page), # copy dialog     
            pat(r'^(?P<object_id>\d+)/change_template/$', self.change_template), # copy dialog            
        )
        
        url_patterns = url_patterns + super(PageAdmin, self).get_urls()
        return url_patterns
    
    def redirect_jsi18n(self, request):
        return HttpResponseRedirect(reverse('admin:jsi18n'))
    
    def save_model(self, request, obj, form, change):
        """
        Move the page in the tree if neccesary and save every placeholder
        Content object.
        """
        target = request.GET.get('target', None)
        position = request.GET.get('position', None)
        
        if 'recover' in request.path:
            pk = obj.pk
            if obj.parent_id:
                parent = Page.objects.get(pk=obj.parent_id)
            else:
                parent = None
            obj.lft = 0
            obj.rght = 0
            obj.tree_id = 0
            obj.level = 0
            obj.pk = None
            obj.insert_at(parent, commit=False)
            obj.pk = pk
            obj.save(no_signals=True)
            obj.save()
        else:
            if 'revert' in request.path:
                old_obj = Page.objects.get(pk=obj.pk)
                obj.level = old_obj.level
                obj.parent_id = old_obj.parent_id
                obj.rght = old_obj.rght
                obj.lft = old_obj.lft
                obj.tree_id = old_obj.tree_id
            force_with_moderation = target is not None and position is not None and \
                will_require_moderation(target, position)
            
            obj.save(force_with_moderation=force_with_moderation)
        language = form.cleaned_data['language']
        
        if target is not None and position is not None:
            try:
                target = self.model.objects.get(pk=target)
            except self.model.DoesNotExist:
                pass
            else:
                obj.move_to(target, position)
                
        
        
        Title.objects.set_or_create(
            obj, 
            language, 
            slug=form.cleaned_data['slug'],
            title=form.cleaned_data['title'],
            application_urls=form.cleaned_data.get('application_urls', None),
            overwrite_url=form.cleaned_data.get('overwrite_url', None),
            redirect=form.cleaned_data.get('redirect', None),
            meta_description=form.cleaned_data.get('meta_description', None),
            meta_keywords=form.cleaned_data.get('meta_keywords', None),
            page_title=form.cleaned_data.get('page_title', None),
            menu_title=form.cleaned_data.get('menu_title', None),
        )
        
        # is there any moderation message? save/update state
        if settings.CMS_MODERATOR and 'moderator_message' in form.cleaned_data and \
            form.cleaned_data['moderator_message']:
            update_moderation_message(obj, form.cleaned_data['moderator_message'])
           
    def change_template(self, request, object_id):
        page = get_object_or_404(Page, pk=object_id)
        if page.has_change_permission(request):
            to_template = request.POST.get("template", None)
            if to_template in dict(settings.CMS_TEMPLATES):
                page.template = to_template
                page.save()
                return HttpResponse(str("ok"))
            else:
                return HttpResponseBadRequest("template not valid")
        else:
            return HttpResponseForbidden()
            
    create_on_success(change_template)    
    
    def get_parent(self, request):    
        target = request.GET.get('target', None)
        position = request.GET.get('position', None)
        parent = None
        if target:
            if position == "first_child":
                parent = Page.objects.get(pk=target)
            else:
                parent = Page.objects.get(pk=target).parent
        return parent
        
    def get_fieldsets(self, request, obj=None):
        """
        Add fieldsets of placeholders to the list of already existing
        fieldsets.
        """
        placeholders_template = get_template_from_request(request, obj)
        
        if obj: # edit
            given_fieldsets = deepcopy(self.fieldsets)
            if not obj.has_publish_permission(request):
                l = list(given_fieldsets[0][1]['fields'][2])
                l.remove('published')
                given_fieldsets[0][1]['fields'][2] = tuple(l)
            for placeholder_name in get_placeholders(request, placeholders_template):
                if placeholder_name not in self.mandatory_placeholders:
                    name = settings.CMS_PLACEHOLDER_CONF.get("%s %s" % (obj.template, placeholder_name), {}).get("name", None)
                    if not name:
                        name = settings.CMS_PLACEHOLDER_CONF.get(placeholder_name, {}).get("name", None)
                    if not name:
                        name = placeholder_name
                    given_fieldsets += [(title(name), {'fields':[placeholder_name], 'classes':['plugin-holder']})]
            advanced = given_fieldsets.pop(3)
            if obj.has_advanced_settings_permission(request):
                given_fieldsets.append(advanced)
            if settings.CMS_SEO_FIELDS:
                seo = given_fieldsets.pop(3)
                given_fieldsets.append(seo) 
        else: # new page
            given_fieldsets = deepcopy(self.add_fieldsets)

        return given_fieldsets

    def get_form(self, request, obj=None, **kwargs):
        """
        Get PageForm for the Page model and modify its fields depending on
        the request.
        """
        
        language = get_language_from_request(request, obj)
        
        if obj:
            self.inlines = PAGE_ADMIN_INLINES
            if not obj.has_publish_permission(request) and not 'published' in self.exclude:
                self.exclude.append('published')
            elif 'published' in self.exclude:
                self.exclude.remove('published')

            if not settings.CMS_SOFTROOT and 'soft_root' in self.exclude:
                self.exclude.remove('soft_root')

            form = super(PageAdmin, self).get_form(request, obj, **kwargs)
            version_id = None
            versioned = False
            if "history" in request.path or 'recover' in request.path:
                versioned = True
                version_id = request.path.split("/")[-2]
        else:
            self.inlines = []
            form = PageAddForm

        if obj:
            try:
                title_obj = obj.get_title_obj(language=language, fallback=False, version_id=version_id, force_reload=True)
            except:
                title_obj = EmptyTitle()
            for name in ['slug',
                         'title',
                         'application_urls',
                         'redirect',
                         'meta_description',
                         'meta_keywords', 
                         'menu_title', 
                         'page_title']:
                form.base_fields[name].initial = getattr(title_obj, name)
            if title_obj.overwrite_url:
                form.base_fields['overwrite_url'].initial = title_obj.path
            else:
                form.base_fields['overwrite_url'].initial = ""
            if settings.CMS_TEMPLATES:
                selected_template = get_template_from_request(request, obj)
                template_choices = list(settings.CMS_TEMPLATES)
                form.base_fields['template'].choices = template_choices
                form.base_fields['template'].initial = force_unicode(selected_template)
            
            for placeholder_name in get_placeholders(request, selected_template):
                if placeholder_name not in self.mandatory_placeholders:
                    installed_plugins = plugin_pool.get_all_plugins(placeholder_name, obj)
                    plugin_list = []
                    if obj:
                        if versioned:
                            from reversion.models import Version
                            version = get_object_or_404(Version, pk=version_id)
                            revs = [related_version.object_version for related_version in version.revision.version_set.all()]
                            plugin_list = []
                            plugins = []
                            bases = {}
                            for rev in revs:
                                pobj = rev.object
                                if pobj.__class__ == CMSPlugin:
                                    if pobj.language == language and pobj.placeholder == placeholder_name and not pobj.parent_id:
                                        if pobj.get_plugin_class() == CMSPlugin:
                                            plugin_list.append(pobj)
                                        else:
                                            bases[int(pobj.pk)] = pobj
                                if hasattr(pobj, "cmsplugin_ptr_id"): 
                                    plugins.append(pobj)
                            for plugin in plugins:
                                if int(plugin.cmsplugin_ptr_id) in bases:
                                    bases[int(plugin.cmsplugin_ptr_id)].set_base_attr(plugin)
                                    plugin_list.append(plugin)
                        else:
                            plugin_list = CMSPlugin.objects.filter(page=obj, language=language, placeholder=placeholder_name, parent=None).order_by('position')
                    widget = PluginEditor(attrs={'installed':installed_plugins, 'list':plugin_list})
                    form.base_fields[placeholder_name] = CharField(widget=widget, required=False)
        else: 
            for name in ['slug','title']:
                form.base_fields[name].initial = u''
            form.base_fields['parent'].initial = request.GET.get('target', None)
            form.base_fields['site'].initial = request.session.get('cms_admin_site', None)
            form.base_fields['template'].initial = settings.CMS_TEMPLATES[0][0]
        return form
    
    # remove permission inlines, if user isn't allowed to change them
    def get_formsets(self, request, obj=None):
        if obj:
            for inline in self.inline_instances:
                if settings.CMS_PERMISSION and isinstance(inline, PagePermissionInlineAdmin):
                    if "recover" in request.path or "history" in request.path: #do not display permissions in recover mode
                        continue
                    if obj and not obj.has_change_permissions_permission(request):
                        continue
                    elif not obj:
                        try:
                            get_user_permission_level(request.user)
                        except NoPermissionsException:
                            continue
                yield inline.get_formset(request, obj)
    
    
    def save_form(self, request, form, change):
        """
        Given a ModelForm return an unsaved instance. ``change`` is True if
        the object is being changed, and False if it's being added.
        """
        instance = super(PageAdmin, self).save_form(request, form, change)
        return instance

    def get_widget(self, request, page, lang, name):
        """
        Given the request and name of a placeholder return a PluginEditor Widget
        """
        installed_plugins = plugin_pool.get_all_plugins(name, page)
        widget = PluginEditor(installed=installed_plugins)
        if not isinstance(widget(), Widget):
            widget = Textarea
        return widget

    def add_view(self, request, form_url='', extra_context=None):
        extra_context = extra_context or {}

        if settings.CMS_MODERATOR and 'target' in request.GET and 'position' in request.GET:
            moderation_required = will_require_moderation(request.GET['target'], request.GET['position'])

            extra_context.update({
                'moderation_required': moderation_required,
                'moderation_level': _('higher'),
                'show_save_and_continue':True,
            })

        language = get_language_from_request(request)
        extra_context.update({
            'language': language,
        })
        return super(PageAdmin, self).add_view(request, form_url, extra_context)
    
    def change_view(self, request, object_id, extra_context=None):
        """
        The 'change' admin view for the Page model.
        """

        try:
            obj = self.model.objects.get(pk=object_id)
        except self.model.DoesNotExist:
            # Don't raise Http404 just yet, because we haven't checked
            # permissions yet. We don't want an unauthenticated user to be able
            # to determine whether a given object exists.
            obj = None
        else:
            selected_template = get_template_from_request(request, obj)
            moderation_level, moderation_required = get_test_moderation_level(obj, request.user)
            
            # if there is a delete request for this page
            moderation_delete_request = (settings.CMS_MODERATOR and
                    obj.pagemoderatorstate_set.get_delete_actions(
                    ).count())

            
            #activate(user_lang_set)
            extra_context = {
                'placeholders': get_placeholders(request, selected_template),
                'page': obj,
                'CMS_PERMISSION': settings.CMS_PERMISSION,
                'CMS_MODERATOR': settings.CMS_MODERATOR,
                'ADMIN_MEDIA_URL': settings.ADMIN_MEDIA_PREFIX,
                'has_change_permissions_permission': obj.has_change_permissions_permission(request),
                'has_moderate_permission': obj.has_moderate_permission(request),
                'moderation_level': moderation_level,
                'moderation_required': moderation_required,
                'moderator_should_approve': moderator_should_approve(request, obj),
                'moderation_delete_request': moderation_delete_request,
                'show_delete_translation': len(obj.get_languages()) > 1 
            }
            extra_context = self.update_language_tab_context(request, obj, extra_context)
        tab_language = request.GET.get("language", None)
        response = super(PageAdmin, self).change_view(request, object_id, extra_context)
        
        if tab_language and response.status_code == 302 and response._headers['location'][1] == request.path :
            location = response._headers['location']
            response._headers['location'] = (location[0], "%s?language=%s" % (location[1], tab_language))
        return response
    
    def update_language_tab_context(self, request, obj=None, context=None):
        if not context:
            context = {}
        language = get_language_from_request(request, obj)
        context.update({
            'language': language,
            'traduction_language': settings.CMS_LANGUAGES,
            'show_language_tabs': len(settings.CMS_LANGUAGES) > 1,
        })
        return context
        
  
    def response_change(self, request, obj):
        """Called always when page gets changed, call save on page, there may be
        some new stuff, which should be published after all other objects on page 
        are collected.
        """
        if settings.CMS_MODERATOR:
            # save the object again, so all the related changes to page model 
            # can be published if required
            obj.save()
        return super(PageAdmin, self).response_change(request, obj)
        
    def has_add_permission(self, request):
        """
        Return true if the current user has permission to add a new page.
        """
        if settings.CMS_PERMISSION:
            return has_page_add_permission(request)
        return super(PageAdmin, self).has_add_permission(request)

    def has_change_permission(self, request, obj=None):
        """
        Return true if the current user has permission on the page.
        Return the string 'All' if the user has all rights.
        """
        if settings.CMS_PERMISSION:
            if obj:
                return obj.has_change_permission(request)
            else:
                return has_page_change_permission(request)
        return super(PageAdmin, self).has_change_permission(request, obj)
    
    def has_delete_permission(self, request, obj=None):
        """
        Returns True if the given request has permission to change the given
        Django model instance. If CMS_PERMISSION are in use also takes look to
        object permissions.
        """
        if settings.CMS_PERMISSION and obj is not None:
            return obj.has_delete_permission(request)
        return super(PageAdmin, self).has_delete_permission(request, obj)
    
    def has_recover_permission(self, request):
        """
        Returns True if the use has the right to recover pages
        """
        if not "reversion" in settings.INSTALLED_APPS:
            return False
        user = request.user
        if user.is_superuser:
            return True
        try:
            perm = GlobalPagePermission.objects.get(user=user)
            if perm.can_recover:
                return True
        except:
            pass
        return False
    
    def changelist_view(self, request, extra_context=None):
        "The 'change list' admin view for this model."
        from django.contrib.admin.views.main import ERROR_FLAG
        opts = self.model._meta
        app_label = opts.app_label
        if not self.has_change_permission(request, None):
            raise PermissionDenied
        try:
            if hasattr(self, 'list_editable'):# django 1.1
                cl = CMSChangeList(request, self.model, self.list_display, self.list_display_links, self.list_filter,
                    self.date_hierarchy, self.search_fields, self.list_select_related, self.list_per_page, self.list_editable, self)
            else:# django 1.0.2
                cl = CMSChangeList(request, self.model, self.list_display, self.list_display_links, self.list_filter,
                    self.date_hierarchy, self.search_fields, self.list_select_related, self.list_per_page, self)
        except IncorrectLookupParameters:
            # Wacky lookup parameters were given, so redirect to the main
            # changelist page, without parameters, and pass an 'invalid=1'
            # parameter via the query string. If wacky parameters were given and
            # the 'invalid=1' parameter was already in the query string, something
            # is screwed up with the database, so display an error page.
            if ERROR_FLAG in request.GET.keys():
                return render_to_response('admin/invalid_setup.html', {'title': _('Database error')})
            return HttpResponseRedirect(request.path + '?' + ERROR_FLAG + '=1')
        cl.set_items(request)
        context = {
            'title': cl.title,
            'is_popup': cl.is_popup,
            'cl': cl,
            'opts':opts,
            'has_add_permission': self.has_add_permission(request),
            'root_path': self.admin_site.root_path,
            'app_label': app_label,
            'CMS_MEDIA_URL': settings.CMS_MEDIA_URL,
            'softroot': settings.CMS_SOFTROOT,
            'CMS_PERMISSION': settings.CMS_PERMISSION,
            'CMS_MODERATOR': settings.CMS_MODERATOR,
            'has_recover_permission': 'reversion' in settings.INSTALLED_APPS and self.has_recover_permission(request),
            'DEBUG': settings.DEBUG,
        }
        if 'reversion' in settings.INSTALLED_APPS:
            context['has_change_permission'] = self.has_change_permission(request)
        context.update(extra_context or {})
        return render_to_response(self.change_list_template or [
            'admin/%s/%s/change_list.html' % (app_label, opts.object_name.lower()),
            'admin/%s/change_list.html' % app_label,
            'admin/change_list.html'
        ], context, context_instance=RequestContext(request))
    
    
    def recoverlist_view(self, request, extra_context=None):
        if not self.has_recover_permission(request):
            raise PermissionDenied
        return super(PageAdmin, self).recoverlist_view(request, extra_context)
    
    def recover_view(self, request, version_id, extra_context=None):
        if not self.has_recover_permission(request):
            raise PermissionDenied
        extra_context = self.update_language_tab_context(request, None, extra_context)
        return super(PageAdmin, self).recover_view(request, version_id, extra_context)
    
    def revision_view(self, request, object_id, version_id, extra_context=None):
        if not self.has_change_permission(request, Page.objects.get(pk=object_id)):
            raise PermissionDenied
        extra_context = self.update_language_tab_context(request, None, extra_context)
        return super(PageAdmin, self).revision_view(request, object_id, version_id, extra_context)
    
    def history_view(self, request, object_id, extra_context=None):
        if not self.has_change_permission(request, Page.objects.get(pk=object_id)):
            raise PermissionDenied
        extra_context = self.update_language_tab_context(request, None, extra_context)
        return super(PageAdmin, self).history_view(request, object_id, extra_context)
    
    def render_revision_form(self, request, obj, version, context, revert=False, recover=False):
        # reset parent to null if parent is not found
        if version.field_dict['parent']: 
            try:
                Page.objects.get(pk=version.field_dict['parent'])
            except:
                if revert and obj.parent_id != int(version.field_dict['parent']):
                    version.field_dict['parent'] = obj.parent_id
                if recover:
                    obj.parent = None
                    obj.parent_id = None
                    version.field_dict['parent'] = None

        response = super(PageAdmin, self).render_revision_form(request, obj, version, context, revert, recover)
        if request.method == "POST" \
            and ('history' in request.path or 'recover' in request.path) \
            and response.status_code == 302:
            obj.pagemoderatorstate_set.all().delete()
            if settings.CMS_MODERATOR:
                from cms.utils.moderator import page_changed
                page_changed(obj, force_moderation_action=PageModeratorState.ACTION_CHANGED)
                
            # revert plugins
            revert_plugins(request, version.pk, obj)
        return response
        
    def list_pages(self, request, template_name=None, extra_context=None):
        """
        List root pages
        """
        # HACK: overrides the changelist template and later resets it to None
        
        if template_name:
            self.change_list_template = template_name
        context = {
            'name': _("page"),
            
            'pages': Page.objects.all_root().order_by("tree_id"),
        }
        context.update(extra_context or {})
        change_list = self.changelist_view(request, context)
        self.change_list_template = None
        return change_list
    
    @transaction.commit_on_success
    def move_page(self, request, page_id, extra_context=None):
        """
        Move the page to the requested target, at the given position
        """
        target = request.POST.get('target', None)
        position = request.POST.get('position', None)
        if target is None or position is None:
            return HttpResponseRedirect('../../')            
        
        try:
            page = self.model.objects.get(pk=page_id)
            target = self.model.objects.get(pk=target)
        except self.model.DoesNotExist:
            return HttpResponseBadRequest("error")
            
        # does he haves permissions to do this...?
        if not page.has_move_page_permission(request) or \
            not target.has_add_permission(request):
                return HttpResponseForbidden("Denied")
        
        # move page
        page.move_page(target, position)
        return render_admin_menu_item(request, page)

    def get_permissions(self, request, page_id):
        page = get_object_or_404(Page, id=page_id)
        
        can_change_list = Page.permissions.get_change_id_list(request.user, page.site_id)
        
        global_page_permissions = GlobalPagePermission.objects.filter(sites__in=[page.site_id])
        page_permissions = PagePermission.objects.for_page(page)
        permissions = list(global_page_permissions) + list(page_permissions)
        
        # does he can change global permissions ?
        has_global = has_global_change_permissions_permission(request.user)
        
        permission_set = []
        for permission in permissions:
            if isinstance(permission, GlobalPagePermission):
                if has_global:
                    permission_set.append([(True, True), permission])
                else:
                    permission_set.append([(True, False), permission])
            else:
                if can_change_list == PagePermissionsPermissionManager.GRANT_ALL:
                    can_change = True
                else:
                    can_change = permission.page_id in can_change_list
                permission_set.append([(False, can_change), permission])
        
        context = {
            'page': page,
            'permission_set': permission_set,
        }
        return render_to_response('admin/cms/page/permissions.html', context)
    
    @transaction.commit_on_success
    def copy_page(self, request, page_id, extra_context=None):
        """
        Copy the page and all its plugins and descendants to the requested target, at the given position
        """
        context = {}
        page = Page.objects.get(pk=page_id)

        target = request.POST.get('target', None)
        position = request.POST.get('position', None)
        site = request.POST.get('site', None)
        if target is not None and position is not None and site is not None:
            try:
                target = self.model.objects.get(pk=target)
                # does he haves permissions to copy this page under target?
                assert target.has_add_permission(request)
                site = Site.objects.get(pk=site)
            except (ObjectDoesNotExist, AssertionError):
                return HttpResponse("error")
                #context.update({'error': _('Page could not been moved.')})
            else:
                kwargs ={
                    'copy_permissions': request.REQUEST.get('copy_permissions', False),
                    'copy_moderation': request.REQUEST.get('copy_moderation', False)
                }
                page.copy_page(target, site, position, **kwargs)
                return HttpResponse("ok")
                #return self.list_pages(request,
                #    template_name='admin/cms/page/change_list_tree.html')
        context.update(extra_context or {})
        return HttpResponseRedirect('../../')
    
    def get_moderation_states(self, request, page_id):
        """Returns moderation messsages. Is loaded over ajax to inline-group 
        element in change form view.
        """
        page = get_object_or_404(Page, id=page_id)
        if not page.has_moderate_permission(request):
            raise Http404()
        
        context = {
            'page': page,
        }
        return render_to_response('admin/cms/page/moderation_messages.html', context)
    
    @transaction.commit_on_success
    def approve_page(self, request, page_id):
        """Approve changes on current page by user from request.
        """        
        #TODO: change to POST method !! get is not safe
        
        page = get_object_or_404(Page, id=page_id)
        if not page.has_moderate_permission(request):
            raise Http404()

        approve_page(request, page)
        
        self.message_user(request, _('Page was successfully approved.'))
        
        if 'node' in request.REQUEST:
            # if request comes from tree..
            return render_admin_menu_item(request, page)
        return HttpResponseRedirect('../../')
    
    
    def delete_view(self, request, object_id, *args, **kwargs):
        """If page is under modaretion, just mark this page for deletion = add
        delete action to page states.
        """
        page = get_object_or_404(Page, id=object_id)
        
        if not self.has_delete_permission(request, page):
            raise PermissionDenied
        
        if settings.CMS_MODERATOR and page.is_under_moderation():
            # don't perform a delete action, just mark page for deletion
            page.force_moderation_action = PageModeratorState.ACTION_DELETE
            page.moderator_state = Page.MODERATOR_NEED_DELETE_APPROVEMENT
            page.save()
            
            if not self.has_change_permission(request, None):
                return HttpResponseRedirect("../../../../")
            return HttpResponseRedirect("../../")
        
        response = super(PageAdmin, self).delete_view(request, object_id, *args, **kwargs)
        public = page.publisher_public
        if request.method == 'POST' and response.status_code == 302 and public:
            public.delete()
        return response

    def delete_translation(self, request, object_id, extra_context=None):

        language = get_language_from_request(request)

        opts = Page._meta
        titleopts = Title._meta
        app_label = titleopts.app_label
        pluginopts = CMSPlugin._meta

        try:
            obj = self.queryset(request).get(pk=unquote(object_id))
        except self.model.DoesNotExist:
            # Don't raise Http404 just yet, because we haven't checked
            # permissions yet. We don't want an unauthenticated user to be able
            # to determine whether a given object exists.
            obj = None

        if not self.has_delete_permission(request, obj):
            raise PermissionDenied

        if obj is None:
            raise Http404(_('%(name)s object with primary key %(key)r does not exist.') % {'name': force_unicode(opts.verbose_name), 'key': escape(object_id)})

        if not len(obj.get_languages()) > 1:
            raise Http404(_('There only exists one translation for this page'))

        titleobj = get_object_or_404(Title, page__id=object_id, language=language)
        plugins = CMSPlugin.objects.filter(page__id=object_id, language=language)

        deleted_objects = [u'%s: %s' % (capfirst(titleopts.verbose_name), force_unicode(titleobj)), []]
        perms_needed = set()
        get_deleted_objects(deleted_objects, perms_needed, request.user, titleobj, titleopts, 1, self.admin_site)
        for p in plugins:
            get_deleted_objects(deleted_objects, perms_needed, request.user, p, pluginopts, 1, self.admin_site)

        if request.method == 'POST':
            if perms_needed:
                raise PermissionDenied

            message = _('Title and plugins with language %(language)s was deleted') % {
                'language': [name for code, name in settings.CMS_LANGUAGES if code == language][0].lower()}
            self.log_change(request, titleobj, message)
            self.message_user(request, message)

            titleobj.delete()
            for p in plugins:
                p.delete()

            if 'reversion' in settings.INSTALLED_APPS:
                obj.save()
                save_all_plugins(request, obj)

            public = obj.publisher_public
            if public:
                public.save()

            if not self.has_change_permission(request, None):
                return HttpResponseRedirect("../../../../")
            return HttpResponseRedirect("../../")
 
        context = {
            "title": _("Are you sure?"),
            "object_name": force_unicode(titleopts.verbose_name),
            "object": titleobj,
            "deleted_objects": deleted_objects,
            "perms_lacking": perms_needed,
            "opts": titleopts,
            "root_path": self.admin_site.root_path,
            "app_label": app_label,
        }
        context.update(extra_context or {})
        context_instance = template.RequestContext(request, current_app=self.admin_site.name)
        return render_to_response(self.delete_confirmation_template or [
            "admin/%s/%s/delete_confirmation.html" % (app_label, titleopts.object_name.lower()),
            "admin/%s/delete_confirmation.html" % app_label,
            "admin/delete_confirmation.html"
        ], context, context_instance=context_instance)
        
    
    delete_translation = create_on_success(delete_translation)

    def remove_delete_state(self, request, object_id):
        """Remove all delete action from page states, requires change permission
        """
        page = get_object_or_404(Page, id=object_id)
        if not self.has_change_permission(request, page):
            raise PermissionDenied
        page.pagemoderatorstate_set.get_delete_actions().delete()
        page.moderator_state = Page.MODERATOR_NEED_APPROVEMENT
        page.save()
        return HttpResponseRedirect("../../%d/" % page.id)
    
    def preview_page(self, request, object_id):
        """Redirecting preview function based on draft_id 
        """
        instance = page = get_object_or_404(Page, id=object_id)
        attrs = "?preview=1"
        if request.REQUEST.get('public', None):
            if not page.publisher_public_id:
                raise Http404
            instance = page.publisher_public
        else:
            attrs += "&draft=1"
        
        url = instance.get_absolute_url() + attrs
        
        site = Site.objects.get_current()
        
        if not site == instance.site:
            url = "http://%s%s" % (instance.site.domain, url)
        return HttpResponseRedirect(url)
        
    def change_status(self, request, page_id):
        """
        Switch the status of a page
        """
        if request.method != 'POST':
            return HttpResponseNotAllowed
        page = get_object_or_404(Page, pk=page_id)
        if page.has_publish_permission(request):
            page.published = not page.published
            page.save(force_state=Page.MODERATOR_NEED_APPROVEMENT)    
            return render_admin_menu_item(request, page)
        else:
            return HttpResponseForbidden(_("You do not have permission to publish this page"))

    def change_innavigation(self, request, page_id):
        """
        Switch the in_navigation of a page
        """
        if request.method != 'POST':
            return HttpResponseNotAllowed
        page = get_object_or_404(Page, pk=page_id)
        if page.has_change_permission(request):
            if page.in_navigation:
                page.in_navigation = False
                val = 0
            else:
                page.in_navigation = True
                val = 1
            page.save(force_state=Page.MODERATOR_NEED_APPROVEMENT)
            return render_admin_menu_item(request, page)
        return HttpResponseForbidden(_("You do not have permission to change this page's in_navigation status"))
    
    def add_plugin(self, request):
        if 'history' in request.path or 'recover' in request.path:
            return HttpResponse(str("error"))
        if request.method == "POST":
            plugin_type = request.POST['plugin_type']
            page_id = request.POST.get('page_id', None)
            parent = None
            if page_id:
                page = get_object_or_404(Page, pk=page_id)
                placeholder = request.POST['placeholder'].lower()
                language = request.POST['language']
                position = CMSPlugin.objects.filter(page=page, language=language, placeholder=placeholder).count()
                limits = settings.CMS_PLACEHOLDER_CONF.get("%s %s" % (page.get_template(), placeholder), {}).get('limits', None)
                if not limits:
                    limits = settings.CMS_PLACEHOLDER_CONF.get(placeholder, {}).get('limits', None)
                if limits:
                    global_limit = limits.get("global")
                    type_limit = limits.get(plugin_type)
                    if global_limit and position >= global_limit:
                        return HttpResponseBadRequest("This placeholder already has the maximum number of plugins")
                    elif type_limit:
                        type_count = CMSPlugin.objects.filter(page=page, language=language, placeholder=placeholder, plugin_type=plugin_type).count()
                        if type_count >= type_limit:
                            return HttpResponseBadRequest("This placeholder already has the maximum number allowed %s plugins.'%s'" % plugin_type)
            else:
                parent_id = request.POST['parent_id']
                parent = get_object_or_404(CMSPlugin, pk=parent_id)
                page = parent.page
                placeholder = parent.placeholder
                language = parent.language
                position = None
    
            if not page.has_change_permission(request):
                return HttpResponseForbidden(_("You do not have permission to change this page"))
    
            # Sanity check to make sure we're not getting bogus values from JavaScript:
            if not language or not language in [ l[0] for l in settings.LANGUAGES ]:
                return HttpResponseBadRequest(_("Language must be set to a supported language!"))
            
            plugin = CMSPlugin(page=page, language=language, plugin_type=plugin_type, position=position, placeholder=placeholder) 
    
            if parent:
                plugin.parent = parent
            plugin.save()
            if 'reversion' in settings.INSTALLED_APPS:
                page.save()
                save_all_plugins(request, page)
                reversion.revision.user = request.user
                plugin_name = unicode(plugin_pool.get_plugin(plugin_type).name)
                reversion.revision.comment = _(u"%(plugin_name)s plugin added to %(placeholder)s") % {'plugin_name':plugin_name, 'placeholder':placeholder}
            return HttpResponse(str(plugin.pk))
        raise Http404

    add_plugin = create_on_success(add_plugin)
    
    def edit_plugin(self, request, plugin_id):
        plugin_id = int(plugin_id)
        if not 'history' in request.path and not 'recover' in request.path:
            cms_plugin = get_object_or_404(CMSPlugin, pk=plugin_id)
            instance, plugin_admin = cms_plugin.get_plugin_instance(self.admin_site)
            if not cms_plugin.page.has_change_permission(request):
                raise PermissionDenied 
        else:
            # history view with reversion
            from reversion.models import Version
            version_id = request.path.split("/edit-plugin/")[0].split("/")[-1]
            Version.objects.get(pk=version_id)
            version = get_object_or_404(Version, pk=version_id)
            revs = [related_version.object_version for related_version in version.revision.version_set.all()]
            # TODO: check permissions
            
            for rev in revs:
                obj = rev.object
                if obj.__class__ == CMSPlugin and obj.pk == plugin_id:
                    cms_plugin = obj
                    break
            inst, plugin_admin = cms_plugin.get_plugin_instance(self.admin_site)
            instance = None
            if cms_plugin.get_plugin_class().model == CMSPlugin:
                instance = cms_plugin
            else:
                for rev in revs:
                    obj = rev.object
                    if hasattr(obj, "cmsplugin_ptr_id") and int(obj.cmsplugin_ptr_id) == int(cms_plugin.pk):
                        instance = obj
                        break
            if not instance:
                raise Http404("This plugin is not saved in a revision")
        
        plugin_admin.cms_plugin_instance = cms_plugin
        plugin_admin.placeholder = cms_plugin.placeholder # TODO: what for reversion..? should it be inst ...?
        
        if request.method == "POST":
            # set the continue flag, otherwise will plugin_admin make redirect to list
            # view, which actually does'nt exists
            request.POST['_continue'] = True
        
        if 'reversion' in settings.INSTALLED_APPS and ('history' in request.path or 'recover' in request.path):
            # in case of looking to history just render the plugin content
            context = RequestContext(request)
            return render_to_response(plugin_admin.render_template, plugin_admin.render(context, instance, plugin_admin.placeholder))
        
        
        if not instance:
            # instance doesn't exist, call add view
            response = plugin_admin.add_view(request)
     
        else:
            # already saved before, call change view
            # we actually have the instance here, but since i won't override
            # change_view method, is better if it will be loaded again, so
            # just pass id to plugin_admin
            response = plugin_admin.change_view(request, str(plugin_id))
        
        if request.method == "POST" and plugin_admin.object_successfully_changed:
            # if reversion is installed, save version of the page plugins
            if 'reversion' in settings.INSTALLED_APPS:
                # perform this only if object was successfully changed
                cms_plugin.page.save()
                save_all_plugins(request, cms_plugin.page, [cms_plugin.pk])
                reversion.revision.user = request.user
                plugin_name = unicode(plugin_pool.get_plugin(cms_plugin.plugin_type).name)
                reversion.revision.comment = _(u"%(plugin_name)s plugin edited at position %(position)s in %(placeholder)s") % {'plugin_name':plugin_name, 'position':cms_plugin.position, 'placeholder': cms_plugin.placeholder}
                
            # read the saved object from plugin_admin - ugly but works
            saved_object = plugin_admin.saved_object
            
            context = {
                'CMS_MEDIA_URL': settings.CMS_MEDIA_URL, 
                'plugin': saved_object, 
                'is_popup': True, 
                'name': unicode(saved_object), 
                "type": saved_object.get_plugin_name(),
                'plugin_id': plugin_id,
                'icon': force_escape(escapejs(saved_object.get_instance_icon_src())),
                'alt': force_escape(escapejs(saved_object.get_instance_icon_alt())),
            }
            return render_to_response('admin/cms/page/plugin_forms_ok.html', context, RequestContext(request))
            
        return response
        
    edit_plugin = create_on_success(edit_plugin)

    def move_plugin(self, request):
        if request.method == "POST" and not 'history' in request.path:
            pos = 0
            page = None
            if 'ids' in request.POST:
                for id in request.POST['ids'].split("_"):
                    plugin = CMSPlugin.objects.get(pk=id)
                    if not page:
                        page = plugin.page
                    
                    if not page.has_change_permission(request):
                        raise Http404
        
                    if plugin.position != pos:
                        plugin.position = pos
                        plugin.save()
                    pos += 1
            elif 'plugin_id' in request.POST:
                plugin = CMSPlugin.objects.get(pk=int(request.POST['plugin_id']))
                placeholder = request.POST['placeholder']
                placeholders = get_placeholders(request, plugin.page.template)
                if not placeholder in placeholders:
                    return HttpResponse(str("error"))
                plugin.placeholder = placeholder
                position = 0
                try:
                    position = CMSPlugin.objects.filter(page=plugin.page_id, placeholder=placeholder).order_by('position')[0].position + 1
                except IndexError:
                    pass
                plugin.position = position
                plugin.save()
            else:
                HttpResponse(str("error"))
            if page and 'reversion' in settings.INSTALLED_APPS:
                page.save()
                save_all_plugins(request, page)
                reversion.revision.user = request.user
                reversion.revision.comment = unicode(_(u"Plugins where moved")) 
            return HttpResponse(str("ok"))
        else:
            return HttpResponse(str("error"))
            
    move_plugin = create_on_success(move_plugin)
    
    def remove_plugin(self, request):
        if request.method == "POST" and not 'history' in request.path:
            plugin_id = request.POST['plugin_id']
            plugin = get_object_or_404(CMSPlugin, pk=plugin_id)
            page = plugin.page
            
            if not page.has_change_permission(request):
                    raise Http404
            
            if settings.CMS_MODERATOR and page.is_under_moderation():
                plugin.delete()
            else:
                plugin.delete_with_public()
                
            plugin_name = unicode(plugin_pool.get_plugin(plugin.plugin_type).name)
            comment = _(u"%(plugin_name)s plugin at position %(position)s in %(placeholder)s was deleted.") % {'plugin_name':plugin_name, 'position':plugin.position, 'placeholder':plugin.placeholder}
            if 'reversion' in settings.INSTALLED_APPS:
                save_all_plugins(request, page)
                page.save()
                reversion.revision.user = request.user
                reversion.revision.comment = comment
            return HttpResponse("%s,%s" % (plugin_id, comment))
        raise Http404
    
    remove_plugin = create_on_success(remove_plugin)
        
    def change_moderation(self, request, page_id):
        """Called when user clicks on a moderation checkbox in tree vies, so if he
        wants to add/remove/change moderation required by him. Moderate is sum of
        mask values.
        """
        if request.method != 'POST':
            return HttpResponseNotAllowed
        page = get_object_or_404(Page, id=page_id)
        moderate = request.POST.get('moderate', None)
        if moderate is not None and page.has_moderate_permission(request):
            try:
                moderate = int(moderate)
            except:
                moderate = 0
            
            if moderate == 0:
                # kill record with moderation which equals zero
                try:
                    page.pagemoderator_set.get(user=request.user).delete()
                except ObjectDoesNotExist:
                    pass
                return render_admin_menu_item(request, page)
            elif moderate <= MASK_PAGE + MASK_CHILDREN + MASK_DESCENDANTS:
                page_moderator, created = page.pagemoderator_set.get_or_create(user=request.user)
                # split value to attributes
                page_moderator.set_decimal(moderate)
                page_moderator.save()
                return render_admin_menu_item(request, page)
        raise Http404
    
admin.site.register(Page, PageAdmin)<|MERGE_RESOLUTION|>--- conflicted
+++ resolved
@@ -3,7 +3,6 @@
 from cms.admin.forms import PageForm, PageAddForm
 from cms.admin.permissionadmin import PAGE_ADMIN_INLINES, \
     PagePermissionInlineAdmin
-from cms.utils.plugins import get_placeholders
 from cms.admin.views import save_all_plugins, revert_plugins
 from cms.admin.widgets import PluginEditor
 from cms.exceptions import NoPermissionsException
@@ -19,8 +18,9 @@
     get_test_moderation_level, moderator_should_approve, approve_page, \
     will_require_moderation
 from cms.utils.permissions import has_page_add_permission, \
-<<<<<<< HEAD
-    get_user_permission_level, has_global_change_permissions_permission
+    has_page_change_permission, get_user_permission_level, \
+    has_global_change_permissions_permission
+from cms.utils.plugins import get_placeholders
 from copy import deepcopy
 from django import template
 from django.conf import settings
@@ -30,6 +30,7 @@
 from django.contrib.sites.models import Site
 from django.core.exceptions import PermissionDenied, ObjectDoesNotExist
 from django.core.urlresolvers import reverse
+from django.db import transaction
 from django.forms import Widget, Textarea, CharField
 from django.http import HttpResponseRedirect, HttpResponse, Http404, \
     HttpResponseBadRequest, HttpResponseForbidden, HttpResponseNotAllowed
@@ -39,12 +40,7 @@
 from django.utils.encoding import force_unicode
 from django.utils.text import capfirst
 from django.utils.translation import ugettext as _
-from django.db import transaction
 import os
-=======
-    get_user_permission_level, has_global_change_permissions_permission,\
-    has_page_change_permission
->>>>>>> c0288a17
 
 
 
