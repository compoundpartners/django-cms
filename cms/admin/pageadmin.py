# -*- coding: utf-8 -*-
from distutils.version import LooseVersion
from urllib2 import unquote
import warnings
from django.template.response import TemplateResponse
from django.contrib.admin.helpers import AdminForm
from django.utils import simplejson
from django.views.decorators.clickjacking import xframe_options_sameorigin
from cms.utils.conf import get_cms_setting
from cms.utils.helpers import find_placeholder_relation

import django
from django.conf import settings
from django.contrib import admin, messages
from django.contrib.admin.options import IncorrectLookupParameters
from django.contrib.admin.util import get_deleted_objects
from django.contrib.contenttypes.models import ContentType
from django.contrib.sites.models import Site
from django.core.exceptions import PermissionDenied, ObjectDoesNotExist, ValidationError
from django.core.urlresolvers import reverse
from django.db import router, transaction, models
from django.http import HttpResponseRedirect, HttpResponse, Http404, HttpResponseBadRequest, HttpResponseForbidden, \
    HttpResponseServerError
from django.shortcuts import render_to_response, get_object_or_404
from django.template.context import RequestContext
from django.template.defaultfilters import (escape, force_escape, escapejs)
from django.utils.encoding import force_unicode
from django.utils.translation import ugettext_lazy as _
from django.utils.decorators import method_decorator
from django.views.decorators.http import require_POST

from cms.admin.change_list import CMSChangeList
from cms.admin.dialog.views import get_copy_dialog
from cms.admin.forms import PageForm, PageTitleForm, AdvancedSettingsForm, PagePermissionForm
from cms.admin.permissionadmin import (PERMISSION_ADMIN_INLINES, PagePermissionInlineAdmin, ViewRestrictionInlineAdmin)
from cms.admin.views import revert_plugins
from cms.exceptions import PluginLimitReached
from cms.models import Page, Title, CMSPlugin, PagePermission, PageModeratorState, EmptyTitle, GlobalPagePermission, \
    titlemodels
from cms.models.managers import PagePermissionsPermissionManager
from cms.models.placeholdermodel import Placeholder
from cms.plugin_pool import plugin_pool
from cms.templatetags.cms_admin import admin_static_url
from cms.utils import copy_plugins, helpers, moderator, permissions, get_language_from_request, admin as admin_utils, cms_static_url
from cms.utils.i18n import get_language_list, get_language_tuple, get_language_object
from cms.utils.page_resolver import is_valid_url
from cms.utils.admin import jsonify_request

from cms.utils.permissions import has_global_page_permission, has_generic_permission
from cms.utils.plugins import current_site
from cms.plugins.utils import has_reached_plugin_limit

DJANGO_1_4 = LooseVersion(django.get_version()) < LooseVersion('1.5')
require_POST = method_decorator(require_POST)

if 'reversion' in settings.INSTALLED_APPS:
    from reversion.admin import VersionAdmin as ModelAdmin
    from reversion import create_revision
else: # pragma: no cover
    from django.contrib.admin import ModelAdmin

    create_revision = lambda: lambda x: x

PUBLISH_COMMENT = "Publish"


class PageAdmin(ModelAdmin):
    form = PageForm
    search_fields = ('title_set__slug', 'title_set__title', 'reverse_id')
    revision_form_template = "admin/cms/page/history/revision_header.html"
    recover_form_template = "admin/cms/page/history/recover_header.html"
    add_general_fields = ['title', 'slug', 'language', 'template']
    change_list_template = "admin/cms/page/tree/base.html"
    list_filter = ['published', 'in_navigation', 'template', 'changed_by', 'soft_root']

    inlines = PERMISSION_ADMIN_INLINES

    class Media:
        css = {
            'all': [cms_static_url(path) for path in (
                'css/pages.css',
                'css/change_form.css',
                'css/cms.base.css',
            )]
        }
        js = ['%sjs/jquery.min.js' % admin_static_url()] + [cms_static_url(path) for path in [
            'js/plugins/jquery.query.js',
            'js/plugins/jquery.ui.custom.js',
        ]
        ]

    def get_urls(self):
        """Get the admin urls
        """
        from django.conf.urls import patterns, url

        info = "%s_%s" % (self.model._meta.app_label, self.model._meta.module_name)
        pat = lambda regex, fn: url(regex, self.admin_site.admin_view(fn), name='%s_%s' % (info, fn.__name__))

<<<<<<< HEAD
        url_patterns = patterns(
            '',
            pat(r'copy-plugins/$', self.copy_plugins),
            pat(r'add-plugin/$', self.add_plugin),
            pat(r'edit-plugin/([0-9]+)/$', self.edit_plugin),
            pat(r'delete-plugin/([0-9]+)/$', self.delete_plugin),
            pat(r'clear-placeholder/([0-9]+)/$', self.clear_placeholder),
            pat(r'move-plugin/$', self.move_plugin),
            pat(r'^([0-9]+)/edit-title/$', self.edit_title),
            pat(r'^([0-9]+)/advanced-settings/$', self.advanced),
            pat(r'^([0-9]+)/permission-settings/$', self.permissions),
            pat(r'^([0-9]+)/delete-translation/$', self.delete_translation),
            pat(r'^([0-9]+)/move-page/$', self.move_page),
            pat(r'^([0-9]+)/copy-page/$', self.copy_page),
            pat(r'^([0-9]+)/change-status/$', self.change_status),
            pat(r'^([0-9]+)/change-navigation/$', self.change_innavigation),
            pat(r'^([0-9]+)/jsi18n/$', self.redirect_jsi18n),
            pat(r'^([0-9]+)/permissions/$', self.get_permissions),
            pat(r'^([0-9]+)/moderation-states/$', self.get_moderation_states),
            pat(r'^([0-9]+)/publish/$', self.publish_page), # publish page
            pat(r'^([0-9]+)/revert/$', self.revert_page), # publish page
            pat(r'^([0-9]+)/undo/$', self.undo),
            pat(r'^([0-9]+)/redo/$', self.redo),
            pat(r'^([0-9]+)/dialog/copy/$', get_copy_dialog), # copy dialog
            pat(r'^([0-9]+)/preview/$', self.preview_page), # copy dialog
            pat(r'^([0-9]+)/descendants/$', self.descendants), # menu html for page descendants
            pat(r'^(?P<object_id>\d+)/change_template/$', self.change_template), # copy dialog
=======
        url_patterns = patterns('',
                                pat(r'copy-plugins/$', self.copy_plugins),
                                pat(r'add-plugin/$', self.add_plugin),
                                pat(r'edit-plugin/([0-9]+)/$', self.edit_plugin),
                                pat(r'delete-plugin/([0-9]+)/$', self.delete_plugin),
                                pat(r'clear-placeholder/([0-9]+)/$', self.clear_placeholder),
                                pat(r'move-plugin/$', self.move_plugin),
                                pat(r'^([0-9]+)/([a-z\-]+)/edit-title/$', self.edit_title),
                                pat(r'^([0-9]+)/delete-translation/$', self.delete_translation),
                                pat(r'^([0-9]+)/move-page/$', self.move_page),
                                pat(r'^([0-9]+)/copy-page/$', self.copy_page),
                                pat(r'^([0-9]+)/change-status/$', self.change_status),
                                pat(r'^([0-9]+)/change-navigation/$', self.change_innavigation),
                                pat(r'^([0-9]+)/jsi18n/$', self.redirect_jsi18n),
                                pat(r'^([0-9]+)/permissions/$', self.get_permissions),
                                pat(r'^([0-9]+)/moderation-states/$', self.get_moderation_states),
                                pat(r'^([0-9]+)/publish/$', self.publish_page), # publish page
                                pat(r'^([0-9]+)/revert/$', self.revert_page), # publish page
                                pat(r'^([0-9]+)/undo/$', self.undo),
                                pat(r'^([0-9]+)/redo/$', self.redo),
                                pat(r'^([0-9]+)/dialog/copy/$', get_copy_dialog), # copy dialog
                                pat(r'^([0-9]+)/preview/$', self.preview_page), # copy dialog
                                pat(r'^([0-9]+)/descendants/$', self.descendants), # menu html for page descendants
                                pat(r'^(?P<object_id>\d+)/change_template/$', self.change_template), # copy dialog
>>>>>>> d6894d35
        )

        url_patterns += super(PageAdmin, self).get_urls()
        return url_patterns

    def redirect_jsi18n(self, request):
        return HttpResponseRedirect(reverse('admin:jsi18n'))

    def get_revision_instances(self, request, object):
        """Returns all the instances to be used in the object's revision."""
        placeholder_relation = find_placeholder_relation(object)
        data = [object]
        filters = {'placeholder__%s' % placeholder_relation: object}
        for plugin in CMSPlugin.objects.filter(**filters):
            data.append(plugin)
            plugin_instance, admin = plugin.get_plugin_instance()
            if plugin_instance:
                data.append(plugin_instance)
        return data

    def save_model(self, request, obj, form, change):
        """
        Move the page in the tree if necessary and save every placeholder
        Content object.
        """
        target = request.GET.get('target', None)
        position = request.GET.get('position', None)

        if 'recover' in request.path:
            pk = obj.pk
            if obj.parent_id:
                parent = Page.objects.get(pk=obj.parent_id)
            else:
                parent = None
            obj.lft = 0
            obj.rght = 0
            obj.tree_id = 0
            obj.level = 0
            obj.pk = None
            obj.insert_at(parent, save=False)
            obj.pk = pk
            obj.save(no_signals=True)

        else:
            if 'history' in request.path:
                old_obj = Page.objects.get(pk=obj.pk)
                obj.level = old_obj.level
                obj.parent_id = old_obj.parent_id
                obj.rght = old_obj.rght
                obj.lft = old_obj.lft
                obj.tree_id = old_obj.tree_id

        obj.save()

        if 'recover' in request.path or 'history' in request.path:
            obj.pagemoderatorstate_set.all().delete()
            moderator.page_changed(obj, force_moderation_action=PageModeratorState.ACTION_CHANGED)
            revert_plugins(request, obj.version.pk, obj)

        if target is not None and position is not None:
            try:
                target = self.model.objects.get(pk=target)
            except self.model.DoesNotExist:
                pass
            else:
                obj.move_to(target, position)

        if not 'permission' in request.path:
            language = form.cleaned_data['language']
            Title.objects.set_or_create(
                request,
                obj,
                form,
                language,
            )

    def get_form(self, request, obj=None, **kwargs):
        """
        Get PageForm for the Page model and modify its fields depending on
        the request.
        """
        # TODO: 3.0 remove 2 save steps
        language = get_language_from_request(request, obj)
        if "advanced" in request.path:
            form = super(PageAdmin, self).get_form(request, obj, form=AdvancedSettingsForm, **kwargs)
        elif "permission" in request.path:
            form = super(PageAdmin, self).get_form(request, obj, form=PagePermissionForm, **kwargs)
        else:
            form = super(PageAdmin, self).get_form(request, obj, form=PageForm, **kwargs)
        if 'language' in form.base_fields:
            form.base_fields['language'].initial = language
        if obj:
            if "permission" in request.path:
                self.inlines = PERMISSION_ADMIN_INLINES
            else:
                self.inlines = []
            version_id = None
            if "history" in request.path or 'recover' in request.path:
                version_id = request.path.split("/")[-2]
            try:
                title_obj = obj.get_title_obj(language=language, fallback=False, version_id=version_id,
                                              force_reload=True)
            except titlemodels.Title.DoesNotExist:
                title_obj = EmptyTitle()
            if 'site' in form.base_fields and form.base_fields['site'].initial is None:
                form.base_fields['site'].initial = obj.site
            for name in [
                'slug',
                'title',
                'meta_description',
                'menu_title',
                'page_title',
                'redirect',
                'application_urls'
            ]:
                if name in form.base_fields:
                    form.base_fields[name].initial = getattr(title_obj, name)
            if 'overwrite_url' in form.base_fields:
                if title_obj.has_url_overwrite:
                    form.base_fields['overwrite_url'].initial = title_obj.path
                else:
                    form.base_fields['overwrite_url'].initial = ""
        else:
            self.inlines = []
            for name in ['slug', 'title']:
                form.base_fields[name].initial = u''
            form.base_fields['parent'].initial = request.GET.get('target', None)
            form.base_fields['site'].initial = request.session.get('cms_admin_site', None)
        return form

    def advanced(self, request, object_id):
        page = get_object_or_404(Page, pk=object_id)
        if not page.has_advanced_settings_permission(request):
            raise PermissionDenied("No permission for editing advanced settings")
        return self.change_view(request, object_id)

    def permissions(self, request, object_id):
        page = get_object_or_404(Page, pk=object_id)
        if not page.has_change_permissions_permission(request):
            raise PermissionDenied("No permission for editing advanced settings")
        return self.change_view(request, object_id, {'show_permissions': True})

    def get_inline_instances(self, request, obj=None):
        if DJANGO_1_4:
            inlines = super(PageAdmin, self).get_inline_instances(request)
            if hasattr(self, '_current_page'):
                obj = self._current_page
        else:
            inlines = super(PageAdmin, self).get_inline_instances(request, obj)
        if get_cms_setting('PERMISSION') and obj:
            filtered_inlines = []
            for inline in inlines:
                if (isinstance(inline, PagePermissionInlineAdmin)
                and not isinstance(inline, ViewRestrictionInlineAdmin)):
                    if "recover" in request.path or "history" in request.path:
                        # do not display permissions in recover mode
                        continue
                    if not obj.has_change_permissions_permission(request):
                        continue
                filtered_inlines.append(inline)
            inlines = filtered_inlines
        return inlines

    def get_unihandecode_context(self, language):
        if language[:2] in get_cms_setting('UNIHANDECODE_DECODERS'):
            uhd_lang = language[:2]
        else:
            uhd_lang = get_cms_setting('UNIHANDECODE_DEFAULT_DECODER')
        uhd_host = get_cms_setting('UNIHANDECODE_HOST')
        uhd_version = get_cms_setting('UNIHANDECODE_VERSION')
        if uhd_lang and uhd_host and uhd_version:
            uhd_urls = [
                '%sunihandecode-%s.core.min.js' % (uhd_host, uhd_version),
                '%sunihandecode-%s.%s.min.js' % (uhd_host, uhd_version, uhd_lang),
            ]
        else:
            uhd_urls = []
        return {'unihandecode_lang': uhd_lang, 'unihandecode_urls': uhd_urls}

    def add_view(self, request, form_url='', extra_context=None):
        extra_context = extra_context or {}
        language = get_language_from_request(request)
        extra_context.update({
            'language': language,
        })
        extra_context.update(self.get_unihandecode_context(language))
        return super(PageAdmin, self).add_view(request, form_url, extra_context=extra_context)

    def change_view(self, request, object_id, extra_context=None):
        """
        The 'change' admin view for the Page model.
        """
        if extra_context is None:
            extra_context = {}
        try:
            obj = self.model.objects.get(pk=object_id)
        except self.model.DoesNotExist:
            # Don't raise Http404 just yet, because we haven't checked
            # permissions yet. We don't want an unauthenticated user to be able
            # to determine whether a given object exists.
            obj = None
        else:
            #activate(user_lang_set)
            context = {
                'page': obj,
                'CMS_PERMISSION': get_cms_setting('PERMISSION'),
                'ADMIN_MEDIA_URL': settings.STATIC_URL,
                'can_change': obj.has_change_permission(request),
                'can_change_permissions': obj.has_change_permissions_permission(request),
                'show_delete_translation': len(obj.get_languages()) > 1,
                'current_site_id': settings.SITE_ID,
            }
            context.update(extra_context or {})
            extra_context = self.update_language_tab_context(request, obj, context)

        tab_language = get_language_from_request(request)

        extra_context.update(self.get_unihandecode_context(tab_language))

        # get_inline_instances will need access to 'obj' so that it can
        # determine if current user has enough rights to see PagePermissionInlineAdmin
        # because in django versions <1.5 get_inline_instances doesn't receive 'obj'
        # as a parameter, the workaround is to set it as an attribute...
        if DJANGO_1_4:
            self._current_page = obj
        response = super(PageAdmin, self).change_view(request, object_id, extra_context=extra_context)
        if tab_language and response.status_code == 302 and response._headers['location'][1] == request.path:
            location = response._headers['location']
            response._headers['location'] = (location[0], "%s?language=%s" % (location[1], tab_language))
        return response

    def render_change_form(self, request, context, add=False, change=False, form_url='', obj=None):
        # add context variables
        filled_languages = []
        if obj:
            filled_languages = [t[0] for t in obj.title_set.filter(title__isnull=False).values_list('language')]
        allowed_languages = [lang[0] for lang in self._get_site_languages(obj)]
        context.update({
            'filled_languages': [lang for lang in filled_languages if lang in allowed_languages],
        })
        return super(PageAdmin, self).render_change_form(request, context, add, change, form_url, obj)

    def _get_site_languages(self, obj):
        site_id = None
        if obj:
            site_id = obj.site_id
        return get_language_tuple(site_id)

    def update_language_tab_context(self, request, obj, context=None):
        if not context:
            context = {}
        language = get_language_from_request(request, obj)
        languages = self._get_site_languages(obj)
        context.update({
            'language': language,
            'language_tabs': languages,
            'show_language_tabs': len(languages) > 1,
        })
        return context

    def response_change(self, request, obj):
        """Called always when page gets changed, call save on page, there may be
        some new stuff, which should be published after all other objects on page
        are collected.
        """
        # save the object again, so all the related changes to page model
        # can be published if required
        obj.save()
        return super(PageAdmin, self).response_change(request, obj)

    def has_add_permission(self, request):
        """
        Return true if the current user has permission to add a new page.
        """
        if get_cms_setting('PERMISSION'):
            return permissions.has_page_add_permission(request)
        return super(PageAdmin, self).has_add_permission(request)

    def has_change_permission(self, request, obj=None):
        """
        Return true if the current user has permission on the page.
        Return the string 'All' if the user has all rights.
        """
        if get_cms_setting('PERMISSION'):
            if obj:
                return obj.has_change_permission(request)
            else:
                return permissions.has_page_change_permission(request)
        return super(PageAdmin, self).has_change_permission(request, obj)

    def has_delete_permission(self, request, obj=None):
        """
        Returns True if the given request has permission to change the given
        Django model instance. If CMS_PERMISSION are in use also takes look to
        object permissions.
        """
        if get_cms_setting('PERMISSION') and obj is not None:
            return obj.has_delete_permission(request)
        return super(PageAdmin, self).has_delete_permission(request, obj)

    def has_recover_permission(self, request):
        """
        Returns True if the use has the right to recover pages
        """
        if not "reversion" in settings.INSTALLED_APPS:
            return False
        user = request.user
        if user.is_superuser:
            return True
        try:
            if has_global_page_permission(request, can_recover_page=True):
                return True
        except:
            pass
        return False

    def changelist_view(self, request, extra_context=None):
        "The 'change list' admin view for this model."
        from django.contrib.admin.views.main import ERROR_FLAG

        opts = self.model._meta
        app_label = opts.app_label
        if not self.has_change_permission(request, None):
            return HttpResponseForbidden(_("You do not have permission to change pages."))
        try:
            cl = CMSChangeList(request, self.model, self.list_display, self.list_display_links, self.list_filter,
                               self.date_hierarchy, self.search_fields, self.list_select_related, self.list_per_page,
                               self.list_max_show_all, self.list_editable, self)
        except IncorrectLookupParameters:
            # Wacky lookup parameters were given, so redirect to the main
            # changelist page, without parameters, and pass an 'invalid=1'
            # parameter via the query string. If wacky parameters were given and
            # the 'invalid=1' parameter was already in the query string, something
            # is screwed up with the database, so display an error page.
            if ERROR_FLAG in request.GET.keys():
                return render_to_response('admin/invalid_setup.html', {'title': _('Database error')})
            return HttpResponseRedirect(request.path + '?' + ERROR_FLAG + '=1')
        cl.set_items(request)

        site_id = request.GET.get('site__exact', None)
        if site_id is None:
            site_id = current_site(request).pk
        site_id = int(site_id)

        # languages
        languages = get_language_list(site_id)

        # parse the cookie that saves which page trees have
        # been opened already and extracts the page ID
        djangocms_nodes_open = request.COOKIES.get('djangocms_nodes_open', '')
        raw_nodes = unquote(djangocms_nodes_open).split(',')
        try:
            open_menu_trees = [int(c.split('page_', 1)[1]) for c in raw_nodes]
        except IndexError:
            open_menu_trees = []
        context = {
            'title': cl.title,
            'is_popup': cl.is_popup,
            'cl': cl,
            'opts': opts,
            'has_add_permission': self.has_add_permission(request),
            'root_path': reverse('admin:index'),
            'app_label': app_label,
            'CMS_MEDIA_URL': get_cms_setting('MEDIA_URL'),
            'CMS_SHOW_END_DATE': get_cms_setting('SHOW_END_DATE'),
            'softroot': get_cms_setting('SOFTROOT'),
            'CMS_PERMISSION': get_cms_setting('PERMISSION'),
            'DEBUG': settings.DEBUG,
            'site_languages': languages,
            'open_menu_trees': open_menu_trees,
        }
        if 'reversion' in settings.INSTALLED_APPS:
            context['has_recover_permission'] = self.has_recover_permission(request)
            context['has_change_permission'] = self.has_change_permission(request)
        context.update(extra_context or {})
        return render_to_response(self.change_list_template or [
            'admin/%s/%s/change_list.html' % (app_label, opts.object_name.lower()),
            'admin/%s/change_list.html' % app_label,
            'admin/change_list.html'
        ], context, context_instance=RequestContext(request))


    def recoverlist_view(self, request, extra_context=None):
        if not self.has_recover_permission(request):
            raise PermissionDenied
        return super(PageAdmin, self).recoverlist_view(request, extra_context)

    def recover_view(self, request, version_id, extra_context=None):
        if not self.has_recover_permission(request):
            raise PermissionDenied
        extra_context = self.update_language_tab_context(request, None, extra_context)
        return super(PageAdmin, self).recover_view(request, version_id, extra_context)

    def revision_view(self, request, object_id, version_id, extra_context=None):
        if not self.has_change_permission(request, Page.objects.get(pk=object_id)):
            raise PermissionDenied
        extra_context = self.update_language_tab_context(request, None, extra_context)
        response = super(PageAdmin, self).revision_view(request, object_id, version_id, extra_context)
        return response

    def history_view(self, request, object_id, extra_context=None):
        if not self.has_change_permission(request, Page.objects.get(pk=object_id)):
            raise PermissionDenied
        extra_context = self.update_language_tab_context(request, None, extra_context)
        return super(PageAdmin, self).history_view(request, object_id, extra_context)

    def render_revision_form(self, request, obj, version, context, revert=False, recover=False):
        # reset parent to null if parent is not found
        if version.field_dict['parent']:
            try:
                Page.objects.get(pk=version.field_dict['parent'])
            except:
                if revert and obj.parent_id != int(version.field_dict['parent']):
                    version.field_dict['parent'] = obj.parent_id
                if recover:
                    obj.parent = None
                    obj.parent_id = None
                    version.field_dict['parent'] = None

        obj.version = version

        return super(PageAdmin, self).render_revision_form(request, obj, version, context, revert, recover)

    @require_POST
    def undo(self, request, object_id):
        if not 'reversion' in settings.INSTALLED_APPS:
            return HttpResponseBadRequest('django reversion not installed')
        from reversion.models import Revision
        import reversion

        page = get_object_or_404(Page, pk=object_id)
        if not page.publisher_is_draft:
            page = page.publisher_draft
        if not page.has_change_permission(request):
            return HttpResponseForbidden(_("You do not have permission to change this page"))
        versions = reversion.get_for_object(page)
        if page.revision_id:
            current_revision = Revision.objects.get(pk=page.revision_id)
        else:
            try:
                current_version = versions[0]
            except IndexError:
                return HttpResponseBadRequest("no current revision found")
            current_revision = current_version.revision
        try:
            previous_version = versions.filter(revision__pk__lt=current_revision.pk)[0]
        except IndexError:
            return HttpResponseBadRequest("no previous revision found")
        previous_revision = previous_version.revision
        # clear all plugins
        placeholders = page.placeholders.all()
        placeholder_ids = []
        for placeholder in placeholders:
            placeholder_ids.append(placeholder.pk)
        plugins = CMSPlugin.objects.filter(placeholder__in=placeholder_ids)
        plugins.delete()

        previous_revision.revert(True)
        rev_page = get_object_or_404(Page, pk=page.pk)
        rev_page.revision_id = previous_revision.pk
        rev_page.publisher_public_id = page.publisher_public_id
        rev_page.save()
        return HttpResponse("ok")

    @require_POST
    def redo(self, request, object_id):
        if not 'reversion' in settings.INSTALLED_APPS:
            return HttpResponseBadRequest('django reversion not installed')
        from reversion.models import Revision
        import reversion

        page = get_object_or_404(Page, pk=object_id)
        if not page.publisher_is_draft:
            page = page.publisher_draft
        if not page.has_change_permission(request):
            return HttpResponseForbidden(_("You do not have permission to change this page"))
        versions = reversion.get_for_object(page)
        if page.revision_id:
            current_revision = Revision.objects.get(pk=page.revision_id)
        else:
            try:
                current_version = versions[0]
            except IndexError:
                return HttpResponseBadRequest("no current revision found")
            current_revision = current_version.revision
        try:
            previous_version = versions.filter(revision__pk__gt=current_revision.pk).order_by('pk')[0]
        except IndexError:
            return HttpResponseBadRequest("no next revision found")
        next_revision = previous_version.revision
        # clear all plugins
        placeholders = page.placeholders.all()
        placeholder_ids = []
        for placeholder in placeholders:
            placeholder_ids.append(placeholder.pk)
        plugins = CMSPlugin.objects.filter(placeholder__in=placeholder_ids)
        plugins.delete()

        next_revision.revert(True)
        rev_page = get_object_or_404(Page, pk=page.pk)
        rev_page.revision_id = next_revision.pk
        rev_page.publisher_public_id = page.publisher_public_id
        rev_page.save()
        return HttpResponse("ok")


    @require_POST
    @create_revision()
    def change_template(self, request, object_id):
        page = get_object_or_404(Page, pk=object_id)
        if not page.has_change_permission(request):
            return HttpResponseForbidden(_("You do not have permission to change the template"))

        to_template = request.POST.get("template", None)
        if to_template not in dict(get_cms_setting('TEMPLATES')):
            return HttpResponseBadRequest(_("Template not valid"))

        page.template = to_template
        page.save()
        if "reversion" in settings.INSTALLED_APPS:
            message = _("Template changed to %s") % dict(get_cms_setting('TEMPLATES'))[to_template]
            helpers.make_revision_with_plugins(page, request.user, message)
        return HttpResponse(_("The template was successfully changed"))

    @transaction.commit_on_success
    def move_page(self, request, page_id, extra_context=None):
        """
        Move the page to the requested target, at the given position
        """
        target = request.POST.get('target', None)
        position = request.POST.get('position', None)
        if target is None or position is None:
            return HttpResponseRedirect('../../')

        try:
            page = self.model.objects.get(pk=page_id)
            target = self.model.objects.get(pk=target)
        except self.model.DoesNotExist:
            return jsonify_request(HttpResponseBadRequest("error"))

        # does he haves permissions to do this...?
        if not page.has_move_page_permission(request) or \
                not target.has_add_permission(request):
            return jsonify_request(
                HttpResponseForbidden(_("Error! You don't have permissions to move this page. Please reload the page")))
            # move page
        page.move_page(target, position)
        if "reversion" in settings.INSTALLED_APPS:
            helpers.make_revision_with_plugins(page, request.user, _("Page moved"))

        return jsonify_request(HttpResponse(admin_utils.render_admin_menu_item(request, page).content))

    def get_permissions(self, request, page_id):
        page = get_object_or_404(Page, id=page_id)

        can_change_list = Page.permissions.get_change_id_list(request.user, page.site_id)

        global_page_permissions = GlobalPagePermission.objects.filter(sites__in=[page.site_id])
        page_permissions = PagePermission.objects.for_page(page)
        all_permissions = list(global_page_permissions) + list(page_permissions)

        # does he can change global permissions ?
        has_global = permissions.has_global_change_permissions_permission(request)

        permission_set = []
        for permission in all_permissions:
            if isinstance(permission, GlobalPagePermission):
                if has_global:
                    permission_set.append([(True, True), permission])
                else:
                    permission_set.append([(True, False), permission])
            else:
                if can_change_list == PagePermissionsPermissionManager.GRANT_ALL:
                    can_change = True
                else:
                    can_change = permission.page_id in can_change_list
                permission_set.append([(False, can_change), permission])

        context = {
            'page': page,
            'permission_set': permission_set,
        }
        return render_to_response('admin/cms/page/permissions.html', context)

    @transaction.commit_on_success
    def copy_page(self, request, page_id, extra_context=None):
        """
        Copy the page and all its plugins and descendants to the requested target, at the given position
        """
        context = {}
        page = Page.objects.get(pk=page_id)

        target = request.POST.get('target', None)
        position = request.POST.get('position', None)
        site = request.POST.get('site', None)
        if target is not None and position is not None and site is not None:
            try:
                target = self.model.objects.get(pk=target)
                # does he have permissions to copy this page under target?
                assert target.has_add_permission(request)
                site = Site.objects.get(pk=site)
            except (ObjectDoesNotExist, AssertionError):
                return HttpResponse("error")
                #context.update({'error': _('Page could not been moved.')})
            else:
                try:
                    kwargs = {
                        'copy_permissions': request.REQUEST.get('copy_permissions', False),
                    }
                    page.copy_page(target, site, position, **kwargs)
                    return jsonify_request(HttpResponse("ok"))
                except ValidationError, e:
                    return jsonify_request(HttpResponseBadRequest(e.messages))
        context.update(extra_context or {})
        return HttpResponseRedirect('../../')

    def get_moderation_states(self, request, page_id):
        """Returns moderation messages. Is loaded over ajax to inline-group
        element in change form view.
        """
        page = get_object_or_404(Page, id=page_id)
        context = {
            'page': page,
        }
        return render_to_response('admin/cms/page/moderation_messages.html', context)

    #TODO: Make the change form buttons use POST
    #@require_POST
    @transaction.commit_on_success
    @create_revision()
    def publish_page(self, request, page_id):
        page = get_object_or_404(Page, id=page_id)
        # ensure user has permissions to publish this page
        if not page.has_publish_permission(request):
            return HttpResponseForbidden(_("You do not have permission to publish this page"))
        page.publish()
        messages.info(request, _('The page "%s" was successfully published.') % page)
        if "reversion" in settings.INSTALLED_APPS:
            # delete revisions that are not publish revisions
            from reversion.models import Version

            content_type = ContentType.objects.get_for_model(Page)
            versions_qs = Version.objects.filter(type=1, content_type=content_type, object_id_int=page.pk)
            deleted = []
            for version in versions_qs.exclude(revision__comment__exact=PUBLISH_COMMENT):
                if not version.revision_id in deleted:
                    revision = version.revision
                    revision.delete()
                    deleted.append(revision.pk)
                    # delete all publish revisions that are more then MAX_PAGE_PUBLISH_REVERSIONS
            limit = get_cms_setting("MAX_PAGE_PUBLISH_REVERSIONS")
            if limit:
                deleted = []
                for version in versions_qs.filter(revision__comment__exact=PUBLISH_COMMENT).order_by(
                        '-revision__pk')[limit - 1:]:
                    if not version.revision_id in deleted:
                        revision = version.revision
                        revision.delete()
                        deleted.append(revision.pk)
            helpers.make_revision_with_plugins(page, request.user, PUBLISH_COMMENT)
            # create a new publish reversion
        if 'node' in request.REQUEST:
            # if request comes from tree..
            return admin_utils.render_admin_menu_item(request, page)
        referrer = request.META.get('HTTP_REFERER', '')
        path = '../../'
        # TODO: use admin base here!
        if 'admin' not in referrer:
            path = '%s?edit_off' % referrer.split('?')[0]
        return HttpResponseRedirect(path)

    #TODO: Make the change form buttons use POST
    #@require_POST
    @transaction.commit_on_success
    def revert_page(self, request, page_id):
        page = get_object_or_404(Page, id=page_id)
        # ensure user has permissions to publish this page
        if not page.has_change_permission(request):
            return HttpResponseForbidden(_("You do not have permission to change this page"))

        page.revert()

        messages.info(request, _('The page "%s" was successfully reverted.') % page)

        if 'node' in request.REQUEST:
            # if request comes from tree..
            return admin_utils.render_admin_menu_item(request, page)

        referer = request.META.get('HTTP_REFERER', '')
        path = '../../'
        # TODO: use admin base here!
        if 'admin' not in referer:
            path = '%s?edit_off' % referer.split('?')[0]
        return HttpResponseRedirect(path)

    @create_revision()
    def delete_translation(self, request, object_id, extra_context=None):

        language = get_language_from_request(request)

        opts = Page._meta
        titleopts = Title._meta
        app_label = titleopts.app_label
        pluginopts = CMSPlugin._meta

        try:
            obj = self.queryset(request).get(pk=unquote(object_id))
        except self.model.DoesNotExist:
            # Don't raise Http404 just yet, because we haven't checked
            # permissions yet. We don't want an unauthenticated user to be able
            # to determine whether a given object exists.
            obj = None

        if not self.has_delete_permission(request, obj):
            return HttpResponseForbidden(_("You do not have permission to change this page"))

        if obj is None:
            raise Http404(
                _('%(name)s object with primary key %(key)r does not exist.') % {
                    'name': force_unicode(opts.verbose_name),
                    'key': escape(object_id)
                })

        if not len(obj.get_languages()) > 1:
            raise Http404(_('There only exists one translation for this page'))

        titleobj = get_object_or_404(Title, page__id=object_id, language=language)
        saved_plugins = CMSPlugin.objects.filter(placeholder__page__id=object_id, language=language)

        using = router.db_for_read(self.model)
        kwargs = {
            'admin_site': self.admin_site,
            'user': request.user,
            'using': using
        }
        deleted_objects, perms_needed = get_deleted_objects(
            [titleobj],
            titleopts,
            **kwargs
        )[:2]
        to_delete_plugins, perms_needed_plugins = get_deleted_objects(
            saved_plugins,
            pluginopts,
            **kwargs
        )[:2]

        deleted_objects.append(to_delete_plugins)
        perms_needed = set(list(perms_needed) + list(perms_needed_plugins))

        if request.method == 'POST':
            if perms_needed:
                raise PermissionDenied

            message = _('Title and plugins with language %(language)s was deleted') % {
                'language': get_language_object(language)['name']
            }
            self.log_change(request, titleobj, message)
            messages.info(request, message)

            titleobj.delete()
            for p in saved_plugins:
                p.delete()

            public = obj.publisher_public
            if public:
                public.save()

            if "reversion" in settings.INSTALLED_APPS:
                helpers.make_revision_with_plugins(obj, request.user, message)

            if not self.has_change_permission(request, None):
                return HttpResponseRedirect("../../../../")
            return HttpResponseRedirect("../../")

        context = {
            "title": _("Are you sure?"),
            "object_name": force_unicode(titleopts.verbose_name),
            "object": titleobj,
            "deleted_objects": deleted_objects,
            "perms_lacking": perms_needed,
            "opts": opts,
            "root_path": reverse('admin:index'),
            "app_label": app_label,
        }
        context.update(extra_context or {})
        context_instance = RequestContext(request, current_app=self.admin_site.name)
        return render_to_response(self.delete_confirmation_template or [
            "admin/%s/%s/delete_confirmation.html" % (app_label, titleopts.object_name.lower()),
            "admin/%s/delete_confirmation.html" % app_label,
            "admin/delete_confirmation.html"
        ], context, context_instance=context_instance)

    def preview_page(self, request, object_id):
        """Redirecting preview function based on draft_id
        """
        page = get_object_or_404(Page, id=object_id)
        attrs = "?edit"
        language = request.REQUEST.get('language', None)
        if language:
            attrs += "&language=" + language

        url = page.get_absolute_url(language) + attrs
        site = current_site(request)

        if not site == page.site:
            url = "http%s://%s%s" % ('s' if request.is_secure() else '',
            page.site.domain, url)
        return HttpResponseRedirect(url)

    @require_POST
    def change_status(self, request, page_id):
        """
        Switch the status of a page
        """
        page = get_object_or_404(Page, pk=page_id)
        if not page.has_publish_permission(request):
            return HttpResponseForbidden(_("You do not have permission to publish this page"))

        try:
            if page.published or is_valid_url(page.get_absolute_url(), page, False):
                published = page.published
                method = page.publish if not published else page.unpublish
                try:
                    success = method()
                    if published:
                        messages.info(request, _('The page "%s" was successfully unpublished') % page)
                    else:
                        messages.info(request, _('The page "%s" was successfully published') % page)
                except RuntimeError, e:
                    messages.error(request, e.message)
            return admin_utils.render_admin_menu_item(request, page)
        except ValidationError, e:
            return HttpResponseBadRequest(e.messages)

    @require_POST
    def change_innavigation(self, request, page_id):
        """
        Switch the in_navigation of a page
        """
        # why require post and still have page id in the URL???
        page = get_object_or_404(Page, pk=page_id)
        if page.has_change_permission(request):
            page.in_navigation = not page.in_navigation
            page.save()
            return admin_utils.render_admin_menu_item(request, page)
        return HttpResponseForbidden(_("You do not have permission to change this page's in_navigation status"))

    def descendants(self, request, page_id):
        """
        Get html for descendants of given page
        Used for lazy loading pages in cms.changelist.js
        
        Permission checks is done in admin_utils.get_admin_menu_item_context
        which is called by admin_utils.render_admin_menu_item.
        """
        page = get_object_or_404(Page, pk=page_id)
        return admin_utils.render_admin_menu_item(request, page,
                                                  template="admin/cms/page/tree/lazy_menu.html")

    @require_POST
    @xframe_options_sameorigin
    @create_revision()
    def add_plugin(self, request):
        """
        Could be either a page or a parent - if it's a parent we get the page via parent.
        """
        if 'history' in request.path or 'recover' in request.path:
            return HttpResponseBadRequest(str("error"))
        plugin_type = request.POST['plugin_type']
        if not permissions.has_plugin_permission(request.user, plugin_type, "add"):
            return HttpResponseForbidden(_('You do not have permission to add a plugin'))
        placeholder_id = request.POST.get('placeholder_id', None)
        parent_id = request.POST.get('parent_id', None)
        if parent_id:
            warnings.warn("parent_id is deprecated and will be removed in 3.0.1, use plugin_parent instead",
                          DeprecationWarning)
        if not parent_id:
            parent_id = request.POST.get('plugin_parent', None)
        placeholder = get_object_or_404(Placeholder, pk=placeholder_id)
        page = placeholder.page
        parent = None
        language = request.POST['plugin_language'] or get_language_from_request(request)
        try:
            has_reached_plugin_limit(placeholder, plugin_type, language, template=page.get_template())
        except PluginLimitReached, e:
            return HttpResponseBadRequest(str(e))
            # page add-plugin
        if not parent_id:

            position = request.POST.get('plugin_order',
                                        CMSPlugin.objects.filter(language=language, placeholder=placeholder).count())
        # in-plugin add-plugin
        else:
            parent = get_object_or_404(CMSPlugin, pk=parent_id)
            placeholder = parent.placeholder
            page = placeholder.page if placeholder else None
            if not page: # Make sure we do have a page
                raise Http404()
            position = request.POST.get('plugin_order', None)
            # placeholder (non-page) add-plugin

        if page and not page.has_change_permission(request):
            # we raise a 404 instead of 403 for a slightly improved security
            # and to be consistent with placeholder admin
            raise Http404()

        # Sanity check to make sure we're not getting bogus values from JavaScript:
        if settings.USE_I18N:
            if not language or not language in [lang[0] for lang in settings.LANGUAGES]:
                return HttpResponseBadRequest(_("Language must be set to a supported language!"))
        else:
            language = settings.LANGUAGE_CODE
        plugin = CMSPlugin(language=language, plugin_type=plugin_type, position=position, placeholder=placeholder)

        if parent:
            plugin.position = CMSPlugin.objects.filter(parent=parent).count()
            plugin.insert_at(parent, position='last-child', save=False)
        plugin.save()

        if 'reversion' in settings.INSTALLED_APPS and page:
            plugin_name = unicode(plugin_pool.get_plugin(plugin_type).name)
            message = _(u"%(plugin_name)s plugin added to %(placeholder)s") % {
                'plugin_name': plugin_name, 'placeholder': placeholder}
            helpers.make_revision_with_plugins(page, request.user, message)
        response = {
            'url': unicode(reverse("admin:cms_page_edit_plugin", args=[plugin.pk])),
            'breadcrumb': plugin.get_breadcrumb(),
        }
        return HttpResponse(simplejson.dumps(response), content_type='application/json')

    @require_POST
    @create_revision()
    @transaction.commit_on_success
    def copy_plugins(self, request):
        source_language = request.POST['source_language']
        source_placeholder_id = request.POST['source_placeholder_id']
        source_plugin_id = request.POST.get('source_plugin_id', None)
        target_language = request.POST['target_language']
        target_placeholder_id = request.POST['target_placeholder_id']
        target_plugin_id = request.POST.get('target_placeholder_id', None)

        source_placeholder = get_object_or_404(Placeholder, pk=source_placeholder_id)
        target_placeholder = get_object_or_404(Placeholder, pk=target_placeholder_id)
        page = target_placeholder.page

        if page and not page.has_change_permission(request):
            return HttpResponseForbidden(_("You do not have permission to change this page"))
        if not target_language or not target_language in get_language_list():
            return HttpResponseBadRequest(_("Language must be set to a supported language!"))
        if source_plugin_id:
            source_plugin = get_object_or_404(CMSPlugin, pk=source_plugin_id)
            plugins = list(
                source_placeholder.cmsplugin_set.filter(tree_id=source_plugin.tree_id, lft__gte=source_plugin.lft,
                                                        rght__lte=source_plugin.rght).order_by('tree_id', '-rght'))
        else:
            plugins = list(
                source_placeholder.cmsplugin_set.filter(language=source_language).order_by('tree_id', '-rght'))

        # check permissions before copy the plugins:
        for plugin in plugins:
            if not permissions.has_plugin_permission(request.user, plugin.plugin_type, "add"):
                return HttpResponseForbidden(_("You do not have permission to add plugins"))

        copy_plugins.copy_plugins_to(plugins, target_placeholder, target_language, target_plugin_id)

        if page and "reversion" in settings.INSTALLED_APPS:
            message = _(u"Copied plugins to %(placeholder)s") % {'placeholder': target_placeholder}
            helpers.make_revision_with_plugins(page, request.user, message)

        plugin_list = CMSPlugin.objects.filter(language=target_language, placeholder=target_placeholder).order_by(
            'tree_id', 'lft')
        reduced_list = []
        for plugin in plugin_list:
            reduced_list.append(
                {'id': plugin.pk, 'type': plugin.plugin_type, 'parent': plugin.parent_id, 'position': plugin.position,
                    'desc': plugin.get_short_description()})
        return HttpResponse(simplejson.dumps({'plugin_list': reduced_list}), content_type='application/json')

    @xframe_options_sameorigin
    @create_revision()
    def edit_plugin(self, request, plugin_id):
        plugin_id = int(plugin_id)
        if not 'history' in request.path and not 'recover' in request.path:
            cms_plugin = get_object_or_404(CMSPlugin.objects.select_related('placeholder'), pk=plugin_id)
            page = cms_plugin.placeholder.page if cms_plugin.placeholder else None
            instance, plugin_admin = cms_plugin.get_plugin_instance(self.admin_site)
            if page and not page.has_change_permission(request):
                return HttpResponseForbidden(_("You do not have permission to change this page"))
        else:
            # history view with reversion
            from reversion.models import Version

            pre_edit = request.path.split("/edit-plugin/")[0]
            version_id = pre_edit.split("/")[-1]
            version = get_object_or_404(Version, pk=version_id)
            rev_objs = []
            for related_version in version.revision.version_set.all():
                try:
                    rev = related_version.object_version
                except models.FieldDoesNotExist:
                    continue
                else:
                    rev_objs.append(rev.object)
                    # TODO: check permissions

            for obj in rev_objs:
                if obj.__class__ == CMSPlugin and obj.pk == plugin_id:
                    cms_plugin = obj
                    break
            inst, plugin_admin = cms_plugin.get_plugin_instance(self.admin_site)
            instance = None
            if cms_plugin.get_plugin_class().model == CMSPlugin:
                instance = cms_plugin
            else:
                for obj in rev_objs:
                    if hasattr(obj, "cmsplugin_ptr_id") and int(obj.cmsplugin_ptr_id) == int(cms_plugin.pk):
                        instance = obj
                        break
            if not instance:
                raise Http404(_("This plugin is not saved in a revision"))

        if not permissions.has_plugin_permission(request.user, cms_plugin.plugin_type, "change"):
            return HttpResponseForbidden(_("You do not have permission to edit a plugin"))

        plugin_admin.cms_plugin_instance = cms_plugin
        try:
            plugin_admin.placeholder = cms_plugin.placeholder # TODO: what for reversion..? should it be inst ...?
        except Placeholder.DoesNotExist:
            pass
        if request.method == "POST":
            # set the continue flag, otherwise will plugin_admin make redirect to list
            # view, which actually doesn't exists
            request.POST['_continue'] = True

        if 'reversion' in settings.INSTALLED_APPS and ('history' in request.path or 'recover' in request.path):
            # in case of looking to history just render the plugin content
            context = RequestContext(request)
            return render_to_response(plugin_admin.render_template,
                                      plugin_admin.render(context, instance, plugin_admin.placeholder))

        if request.POST.get("_cancel", False):
            # cancel button was clicked
            context = {
                'CMS_MEDIA_URL': get_cms_setting('MEDIA_URL'),
                'plugin': cms_plugin,
                'is_popup': True,
                "type": cms_plugin.get_plugin_name(),
                'plugin_id': plugin_id,
                'icon': force_escape(escapejs(cms_plugin.get_instance_icon_src())),
                'alt': force_escape(escapejs(cms_plugin.get_instance_icon_alt())),
                'cancel': True,
            }
            instance = cms_plugin.get_plugin_instance()[0]
            if instance:
                context['name'] = unicode(instance)
            else:
                # cancelled before any content was added to plugin
                cms_plugin.delete()
                context.update({
                    "deleted": True,
                    'name': unicode(cms_plugin),
                })
            return render_to_response('admin/cms/page/plugin/confirm_form.html', context, RequestContext(request))

        if not instance:
            # instance doesn't exist, call add view
            response = plugin_admin.add_view(request)

        else:
            # already saved before, call change view
            # we actually have the instance here, but since i won't override
            # change_view method, is better if it will be loaded again, so
            # just pass id to plugin_admin
            response = plugin_admin.change_view(request, str(plugin_id))
        if request.method == "POST" and plugin_admin.object_successfully_changed:
            moderator.page_changed(page,
                                   force_moderation_action=PageModeratorState.ACTION_CHANGED)

            # if reversion is installed, save version of the page plugins
            if 'reversion' in settings.INSTALLED_APPS and page:
                plugin_name = unicode(plugin_pool.get_plugin(cms_plugin.plugin_type).name)
                message = _(
                    u"%(plugin_name)s plugin edited at position %(position)s in %(placeholder)s") % {
                              'plugin_name': plugin_name,
                              'position': cms_plugin.position,
                              'placeholder': cms_plugin.placeholder.slot
                          }
                helpers.make_revision_with_plugins(page, request.user, message)
            saved_object = plugin_admin.saved_object

            context = {
                'CMS_MEDIA_URL': get_cms_setting('MEDIA_URL'),
                'plugin': saved_object,
                'is_popup': True,
                'name': unicode(saved_object),
                "type": saved_object.get_plugin_name(),
                'plugin_id': plugin_id,
                'icon': force_escape(saved_object.get_instance_icon_src()),
                'alt': force_escape(saved_object.get_instance_icon_alt()),
            }
            return render_to_response('admin/cms/page/plugin/confirm_form.html', context, RequestContext(request))

        return response

    @require_POST
    @xframe_options_sameorigin
    @create_revision()
    def move_plugin(self, request):
        if 'history' in request.path:
            return HttpResponseServerError(str("No plugin moves in history mode"))

        plugin = CMSPlugin.objects.get(pk=int(request.POST['plugin_id']))
        placeholder = Placeholder.objects.get(pk=request.POST['placeholder_id'])
        parent_id = request.POST['plugin_parent']
        if not parent_id:
            parent_id = None
        else:
            parent_id = int(parent_id)
        order = request.POST.getlist("plugin_order[]")

        if not permissions.has_plugin_permission(request.user, plugin.plugin_type, "change"):
            return HttpResponseForbidden(_("You have no permission to move a plugin"))
        page = plugin.placeholder.page
        if page and not page.has_change_permission(request):
            return HttpResponseForbidden(_("You have no permission to change this page"))
        if plugin.parent_id != parent_id:
            if parent_id:
                parent = CMSPlugin.objects.get(pk=parent_id)
            else:
                parent = None
            plugin.move_to(parent, position='last-child')
        try:
            template = None
            if page:
                template = page.get_template()
            has_reached_plugin_limit(placeholder, plugin.plugin_type, plugin.language, template=template)
        except PluginLimitReached, e:
            return HttpResponseBadRequest(str(e))
        plugin.placeholder = placeholder
        plugin.save()
        for child in plugin.get_descendants():
            child.placeholder = placeholder
            child.save()

        plugins = CMSPlugin.objects.filter(parent=parent_id, placeholder=placeholder)
        for plugin in plugins:
            x = 0
            found = False
            for pk in order:
                if plugin.pk == int(pk):
                    plugin.position = x
                    found = True
                    break
                x += 1
            if not found:
                pass #TODO: fix this
                #plugin.delete()
            else:
                plugin.save()

        if page and 'reversion' in settings.INSTALLED_APPS:
            moderator.page_changed(page, force_moderation_action=PageModeratorState.ACTION_CHANGED)
            helpers.make_revision_with_plugins(page, request.user, _(u"Plugins were moved"))
        return HttpResponse(str("ok"))

    @create_revision()
    @xframe_options_sameorigin
    def delete_plugin(self, request, plugin_id):
        plugin = get_object_or_404(CMSPlugin.objects.select_related('placeholder'), pk=plugin_id)
        if not permissions.has_plugin_permission(request.user, plugin.plugin_type, "delete"):
            return HttpResponseForbidden(_("You do not have permission to delete a plugin"))
        placeholder = plugin.placeholder
        page = placeholder.page if placeholder else None
        if page:
            if not page.publisher_is_draft:
                raise Http404()
            if not page.has_change_permission(request):
                return HttpResponseForbidden(_("You do not have permission to delete a plugin"))
        plugin_cms_class = plugin.get_plugin_class()
        plugin_class = plugin_cms_class.model
        opts = plugin_class._meta
        using = router.db_for_write(plugin_class)
        app_label = opts.app_label
        (deleted_objects, perms_needed, protected) = get_deleted_objects(
            [plugin], opts, request.user, self.admin_site, using)

        if request.POST: # The user has already confirmed the deletion.
            if perms_needed:
                raise PermissionDenied
            obj_display = force_unicode(plugin)
            self.log_deletion(request, plugin, obj_display)
            plugin.delete()

            plugin_name = unicode(plugin_pool.get_plugin(plugin.plugin_type).name)
            self.message_user(request, _('The %(name)s plugin "%(obj)s" was deleted successfully.') % {
                'name': force_unicode(opts.verbose_name), 'obj': force_unicode(obj_display)})
            if page:
                page.save()
                comment = _("%(plugin_name)s plugin at position %(position)s in %(placeholder)s was deleted.") % {
                    'plugin_name': plugin_name,
                    'position': plugin.position,
                    'placeholder': plugin.placeholder,
                }

                moderator.page_changed(page, force_moderation_action=PageModeratorState.ACTION_CHANGED)

                if 'reversion' in settings.INSTALLED_APPS:
                    helpers.make_revision_with_plugins(page, request.user, comment)
                    return HttpResponseRedirect(reverse('admin:index', current_app=self.admin_site.name))

        plugin_name = unicode(plugin_pool.get_plugin(plugin.plugin_type).name)

        if perms_needed or protected:
            title = _("Cannot delete %(name)s") % {"name": plugin_name}
        else:
            title = _("Are you sure?")

        context = {
            "title": title,
            "object_name": plugin_name,
            "object": plugin,
            "deleted_objects": deleted_objects,
            "perms_lacking": perms_needed,
            "protected": protected,
            "opts": opts,
            "app_label": app_label,
        }
        return TemplateResponse(request, "admin/cms/page/plugin/delete_confirmation.html", context,
                                current_app=self.admin_site.name)

    @create_revision()
    @xframe_options_sameorigin
    def clear_placeholder(self, request, placeholder_id):
        placeholder = get_object_or_404(Placeholder, pk=placeholder_id)
        if not placeholder.has_delete_permission(request):
            return HttpResponseForbidden(_("You do not have permission to clear a placeholder"))
        page = placeholder.page if placeholder else None
        if page:
            if not page.publisher_is_draft:
                raise Http404()
            if not page.has_change_permission(request):
                return HttpResponseForbidden(_("You do not have permission to clear this placeholder"))
        plugins = placeholder.get_plugins()

        opts = Placeholder._meta
        using = router.db_for_write(Placeholder)
        app_label = opts.app_label
        (deleted_objects, perms_needed, protected) = get_deleted_objects(
            plugins, opts, request.user, self.admin_site, using)
        obj_display = force_unicode(placeholder)
        if request.POST: # The user has already confirmed the deletion.
            if perms_needed:
                raise PermissionDenied

            self.log_deletion(request, placeholder, obj_display)
            for plugin in plugins:
                plugin.delete()
            self.message_user(request, _('The placeholder "%(obj)s" was deleted successfully.') % {
                'obj': force_unicode(obj_display)})
            if page:
                page.save()

                comment = _('All plugins in the placeholder "%(name)s" were deleted.') % {
                    'name': force_unicode(obj_display)
                }

                moderator.page_changed(page, force_moderation_action=PageModeratorState.ACTION_CHANGED)

                if 'reversion' in settings.INSTALLED_APPS:
                    helpers.make_revision_with_plugins(page, request.user, comment)
                return HttpResponseRedirect(reverse('admin:index', current_app=self.admin_site.name))
        if perms_needed or protected:
            title = _("Cannot delete %(name)s") % {"name": obj_display}
        else:
            title = _("Are you sure?")

        context = {
            "title": title,
            "object_name": _("placeholder"),
            "object": placeholder,
            "deleted_objects": deleted_objects,
            "perms_lacking": perms_needed,
            "protected": protected,
            "opts": opts,
            "app_label": app_label,
        }
        return TemplateResponse(request, "admin/cms/page/plugin/delete_confirmation.html", context,
                                current_app=self.admin_site.name)


    def lookup_allowed(self, key, *args, **kwargs):
        if key == 'site__exact':
            return True
        return super(PageAdmin, self).lookup_allowed(key, *args, **kwargs)

    def edit_title(self, request, page_id, language):
        title = Title.objects.get(page_id=page_id, language=language)
        saved_successfully = False
        cancel_clicked = request.POST.get("_cancel", False)
        opts = Title._meta
        if not has_generic_permission(title.page.pk, request.user, "change",
                                      title.page.site.pk):
            return HttpResponseForbidden(_("You do not have permission to edit this page"))
        if not cancel_clicked and request.method == 'POST':
            form = PageTitleForm(instance=title, data=request.POST)
            if form.is_valid():
                form.save()
                moderator.page_changed(title.page,
                                       force_moderation_action=PageModeratorState.ACTION_CHANGED)
                saved_successfully = True
        else:
            form = PageTitleForm(instance=title)
        admin_form = AdminForm(form, fieldsets=[(None, {'fields': ('title',)})], prepopulated_fields={},
                               model_admin=self)
        media = self.media + admin_form.media
        context = {
            'CMS_MEDIA_URL': get_cms_setting('MEDIA_URL'),
            'title': 'Title',
            'plugin': title.page,
            'plugin_id': title.page.id,
            'adminform': admin_form,
            'add': False,
            'is_popup': True,
            'media': media,
            'opts': opts,
            'change': True,
            'save_as': False,
            'has_add_permission': False,
            'window_close_timeout': 10,
        }
        if cancel_clicked:
            # cancel button was clicked
            context.update({
                'cancel': True,
            })
            return render_to_response('admin/cms/page/plugin/confirm_form.html', context, RequestContext(request))
        if not cancel_clicked and request.method == 'POST' and saved_successfully:
            return render_to_response('admin/cms/page/plugin/confirm_form.html', context, RequestContext(request))
        return render_to_response('admin/cms/page/plugin/change_form.html', context, RequestContext(request))


admin.site.register(Page, PageAdmin)<|MERGE_RESOLUTION|>--- conflicted
+++ resolved
@@ -97,7 +97,6 @@
         info = "%s_%s" % (self.model._meta.app_label, self.model._meta.module_name)
         pat = lambda regex, fn: url(regex, self.admin_site.admin_view(fn), name='%s_%s' % (info, fn.__name__))
 
-<<<<<<< HEAD
         url_patterns = patterns(
             '',
             pat(r'copy-plugins/$', self.copy_plugins),
@@ -106,7 +105,7 @@
             pat(r'delete-plugin/([0-9]+)/$', self.delete_plugin),
             pat(r'clear-placeholder/([0-9]+)/$', self.clear_placeholder),
             pat(r'move-plugin/$', self.move_plugin),
-            pat(r'^([0-9]+)/edit-title/$', self.edit_title),
+            pat(r'^([0-9]+)/([a-z\-]+)/edit-title/$', self.edit_title),
             pat(r'^([0-9]+)/advanced-settings/$', self.advanced),
             pat(r'^([0-9]+)/permission-settings/$', self.permissions),
             pat(r'^([0-9]+)/delete-translation/$', self.delete_translation),
@@ -125,32 +124,6 @@
             pat(r'^([0-9]+)/preview/$', self.preview_page), # copy dialog
             pat(r'^([0-9]+)/descendants/$', self.descendants), # menu html for page descendants
             pat(r'^(?P<object_id>\d+)/change_template/$', self.change_template), # copy dialog
-=======
-        url_patterns = patterns('',
-                                pat(r'copy-plugins/$', self.copy_plugins),
-                                pat(r'add-plugin/$', self.add_plugin),
-                                pat(r'edit-plugin/([0-9]+)/$', self.edit_plugin),
-                                pat(r'delete-plugin/([0-9]+)/$', self.delete_plugin),
-                                pat(r'clear-placeholder/([0-9]+)/$', self.clear_placeholder),
-                                pat(r'move-plugin/$', self.move_plugin),
-                                pat(r'^([0-9]+)/([a-z\-]+)/edit-title/$', self.edit_title),
-                                pat(r'^([0-9]+)/delete-translation/$', self.delete_translation),
-                                pat(r'^([0-9]+)/move-page/$', self.move_page),
-                                pat(r'^([0-9]+)/copy-page/$', self.copy_page),
-                                pat(r'^([0-9]+)/change-status/$', self.change_status),
-                                pat(r'^([0-9]+)/change-navigation/$', self.change_innavigation),
-                                pat(r'^([0-9]+)/jsi18n/$', self.redirect_jsi18n),
-                                pat(r'^([0-9]+)/permissions/$', self.get_permissions),
-                                pat(r'^([0-9]+)/moderation-states/$', self.get_moderation_states),
-                                pat(r'^([0-9]+)/publish/$', self.publish_page), # publish page
-                                pat(r'^([0-9]+)/revert/$', self.revert_page), # publish page
-                                pat(r'^([0-9]+)/undo/$', self.undo),
-                                pat(r'^([0-9]+)/redo/$', self.redo),
-                                pat(r'^([0-9]+)/dialog/copy/$', get_copy_dialog), # copy dialog
-                                pat(r'^([0-9]+)/preview/$', self.preview_page), # copy dialog
-                                pat(r'^([0-9]+)/descendants/$', self.descendants), # menu html for page descendants
-                                pat(r'^(?P<object_id>\d+)/change_template/$', self.change_template), # copy dialog
->>>>>>> d6894d35
         )
 
         url_patterns += super(PageAdmin, self).get_urls()
