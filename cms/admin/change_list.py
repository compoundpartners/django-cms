--- conflicted
+++ resolved
@@ -85,15 +85,12 @@
         all_pages = pages[:]
         for page in pages:
             children = []
-<<<<<<< HEAD
+
             # note: We are using change_list permission here, because we must
             # display also pages which user must not edit, but he haves a 
             # permission for adding a child under this page. Otherwise he would
             # not be able to add anything under page which he can't change. 
             if not page.parent_id or (perm_change_list_ids != Page.permissions.GRANT_ALL and not int(page.parent_id) in perm_change_list_ids):
-=======
-            if not page.parent_id or (settings.CMS_PERMISSION and perm_edit_ids != "All" and not int(page.parent_id) in perm_edit_ids):
->>>>>>> 11ff9f00
                 page.root_node = True
             else:
                 page.root_node = False
