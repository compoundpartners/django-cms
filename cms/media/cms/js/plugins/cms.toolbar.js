--- conflicted
+++ resolved
@@ -131,11 +131,7 @@
 					this._registerList(obj);
 					break;
 				default:
-<<<<<<< HEAD
 					throw obj.type + " is not a valid toolbar item type";
-=======
-					// this.registerType(obj);
->>>>>>> 13acdc52
 			}
 		},
 		
@@ -145,7 +141,6 @@
 		},
 		
 		registerItems: function (items) {
-			var items = items.items;
 			// make sure an array is passed
 			if(typeof(items) != 'object') return false;
 			// save reference to this class
