--- conflicted
+++ resolved
@@ -2,17 +2,8 @@
 """
 Edit Toolbar middleware
 """
-<<<<<<< HEAD
-from cms import settings as cms_settings
-from cms.utils import get_template_from_request
-from cms.utils.placeholder import get_placeholder_conf
-from cms.utils.plugins import get_placeholders
-from cms.utils.urlutils import is_media_request
-from django.contrib.auth import authenticate, login, logout
-=======
 from cms.cms_toolbar import CMSToolbar
 from django import template
->>>>>>> 08a4f140
 from django.core.urlresolvers import reverse, NoReverseMatch
 from django.http import HttpResponse
 from django.template.context import RequestContext
@@ -87,46 +78,6 @@
         """
         For backwards compatibility, will be removed in 2.3
         """
-<<<<<<< HEAD
-        auth = request.user.is_staff or request.user.is_superuser
-        edit = request.session.get('cms_edit', False) and auth
-        page = request.current_page
-        move_dict = []
-        if edit and page:
-            template = get_template_from_request(request)
-            placeholders = get_placeholders(template)
-            for placeholder in placeholders:
-                d = {}
-                name = get_placeholder_conf(placeholder, page.get_template(), "name", title(placeholder))
-                name = _(name)
-                d['name'] = name
-                plugins = plugin_pool.get_all_plugins(placeholder, page)
-                d['plugins'] = []
-                for p in plugins:
-                    d['plugins'].append(p.value)
-                d['type'] = placeholder
-                move_dict.append(d)
-            data = safe(simplejson.dumps(move_dict))
-        else:
-            data = {}
-        if auth and page:
-            context = get_admin_menu_item_context(request, page, filtered=False)
-        else:
-            context = {}
-        context.update({
-            'auth':auth,
-            'page':page,
-            'templates': cms_settings.CMS_TEMPLATES,
-            'auth_error':not auth and 'cms_username' in request.POST,
-            'placeholder_data':data,
-            'edit':edit,
-            'moderator': cms_settings.CMS_MODERATOR,
-            'CMS_MEDIA_URL': cms_settings.CMS_MEDIA_URL,
-        })
-        #from django.core.context_processors import csrf
-        #context.update(csrf(request))
-        return render_to_string('cms/toolbar/toolbar.html', context, RequestContext(request))
-=======
         
         if not getattr(request, 'toolbar', False):
             return response
@@ -135,5 +86,4 @@
         if not response['Content-Type'].startswith(HTML_TYPES):
             return response
         response.content = _patch(response.content, request)
-        return response
->>>>>>> 08a4f140
+        return response