--- conflicted
+++ resolved
@@ -930,8 +930,6 @@
             self._moderator_state_cache = result
         return result[:5]
 
-<<<<<<< HEAD
-=======
     def delete_requested(self):
         """ Checks whether there are any delete requests for this page.
         Uses the same cache as last_page_states to minimize DB requests
@@ -946,7 +944,6 @@
                 return True
         return False
 
->>>>>>> 2ae88a4a
     def is_public_published(self):
         """Returns true if public model is published.
         """
