--- conflicted
+++ resolved
@@ -19,18 +19,6 @@
 from os.path import join
 from publisher import MpttPublisher, Publisher
 from publisher.errors import PublisherCantPublish
-<<<<<<< HEAD
-from cms.utils.urlutils import urljoin
-from cms.models.managers import PageManager, PagePermissionsPermissionManager
-from cms.models.placeholdermodel import Placeholder
-from cms.models.pluginmodel import CMSPlugin
-from cms.utils.page import get_available_slug, check_title_slugs
-from cms.exceptions import NoHomeFound
-from cms.utils.helpers import reversion_register
-from cms.utils.i18n import get_fallback_languages
-from menus.menu_pool import menu_pool
-=======
->>>>>>> 603a3dafa6d8573fadae6588bcaced36e52f6a39
 import copy
 
 
@@ -174,10 +162,7 @@
             page.published = False
             page.publisher_status = Page.MODERATOR_CHANGED
             page.publisher_public_id = None
-<<<<<<< HEAD
-=======
             # only set reverse_id on standard copy
->>>>>>> 603a3dafa6d8573fadae6588bcaced36e52f6a39
             if not public_copy and page.reverse_id in site_reverse_ids:
                 page.reverse_id = None
             if first:
@@ -426,20 +411,9 @@
             # delete its placeholders and plugins
             placeholders = old_public.placeholders.all()
             for ph in placeholders:
-<<<<<<< HEAD
-                try:
-                    plugin = CMSPlugin.objects.filter(placeholder=ph)
-                    plugin.delete()
-                    ph.delete()
-                except:
-                    pass
-                
-=======
                 plugin = CMSPlugin.objects.filter(placeholder=ph)
                 plugin.delete()
                 ph.delete()
-                                
->>>>>>> fbdf4d06
             # finally delete the old public page    
             old_public.delete()
         # manually commit the last transaction batch
