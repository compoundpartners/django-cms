--- conflicted
+++ resolved
@@ -146,16 +146,9 @@
         return plugin_pool.get_plugin(self.plugin_type)
 
     def get_plugin_instance(self, admin=None):
-<<<<<<< HEAD
         plugin_class = self.get_plugin_class()
         plugin = plugin_class(plugin_class.model, admin) # needed so we have the same signature as the original ModelAdmin
         if plugin.model != self.__class__: # and self.__class__ == CMSPlugin:
-=======
-        from cms.plugin_pool import plugin_pool
-        plugin_class = plugin_pool.get_plugin(self.plugin_type)
-        plugin = plugin_class(plugin_class.model, admin)  # needed so we have the same signature as the original ModelAdmin
-        if plugin.model != self.__class__:  # and self.__class__ == CMSPlugin:
->>>>>>> 33e74a0e
             # (if self is actually a subclass, getattr below would break)
             try:
                 instance = getattr(self, plugin.model.__name__.lower())
