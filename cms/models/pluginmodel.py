--- conflicted
+++ resolved
@@ -1,13 +1,5 @@
-<<<<<<< HEAD
 # -*- coding: utf-8 -*-
-from cms.exceptions import DontUsePageAttributeWarning
-from cms.models.placeholdermodel import Placeholder
-from cms.plugin_rendering import PluginContext, PluginRenderer
-from cms.utils.helpers import reversion_register
-from cms.utils.placeholder import get_page_from_placeholder_if_exists
-=======
 import os, warnings
->>>>>>> 06de1354
 from datetime import datetime, date
 
 from django.conf import settings
@@ -17,11 +9,6 @@
     simple_class_factory)
 from django.db.models.query_utils import DeferredAttribute
 from django.utils.translation import ugettext_lazy as _
-<<<<<<< HEAD
-from os.path import join
-from mptt.models import MPTTModel, MPTTModelBase
-import warnings
-=======
 
 from cms.exceptions import DontUsePageAttributeWarning
 from cms.models.placeholdermodel import Placeholder
@@ -29,8 +16,7 @@
 from cms.utils.helpers import reversion_register
 from cms.utils.placeholder import get_page_from_placeholder_if_exists
 
-from publisher.mptt_support import Mptt
->>>>>>> 06de1354
+from mptt.models import MPTTModel, MPTTModelBase
 
 class PluginModelBase(MPTTModelBase):
     """
