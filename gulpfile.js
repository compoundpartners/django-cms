--- conflicted
+++ resolved
@@ -189,13 +189,9 @@
         'publish',
         'logout',
         'loginToolbar',
-<<<<<<< HEAD
         'dragndrop',
-        'changeSettings.js',
-=======
->>>>>>> f33c5f3d
-        'disableToolbar',
-        'dragndrop'
+        'changeSettings',
+        'disableToolbar'
     ];
     var pre = ['setup'];
 
